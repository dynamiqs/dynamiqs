--- conflicted
+++ resolved
@@ -11,9 +11,6 @@
 *[PWC]: piecewise constant
 *[SME]: stochastic master equation
 *[SMEs]: stochastic master equations
-<<<<<<< HEAD
-*[PRNG]: pseudorandom number generator
-=======
 *[SSE]: stochastic Schrödinger equation
 *[SSEs]: stochastic Schrödinger equations
->>>>>>> f7f00c3c
+*[PRNG]: pseudorandom number generator