# Time-dependent operators

In this short tutorial, we explain how to define time-dependent Hamiltonians – and more generally time-dependent operators – in dynamiqs. There are currently four formats: constant, piecewise constant, constant modulated by a time-dependent factor or arbitrary time-dependent defined by a function.

!!! Warning "Differences with QuTiP"
    dynamiqs manipulates JAX arrays, which are different from QuTiP quantum objects. See in [The sharp bits 🔪](/getting_started/sharp-bits.html) page for more details, briefly:

    - use `x + 2 * dq.eye(n)` instead of `x + 2`
    - use `x @ y` instead of `x * y`, and `dq.mpow(x, 4)` instead of `x**4`
    - use `dq.dag(x)`, `x.mT.conj()` instead of `x.dag()`

## The `TimeArray` type

<<<<<<< HEAD
In dynamiqs, time-dependent operators are defined using `TimeArray` objects. The core feature of such objects is that they can be called for arbitrary times, which computes and returns the underlying array at the given time.

```pycon
>>> H = dq.constant(dq.sigmaz()) # initialize a constant TimeArray
>>> print(type(H))
dynamiqs.time_array.ConstantTimeArray
>>> type(H(1.0))
jaxlib.xla_extension.ArrayImpl
>>> H(1.0)
Array([[ 1.+0.j,  0.+0.j],
       [ 0.+0.j, -1.+0.j]], dtype=complex64)
```

`TimeArray` objects can also be arbitrarily summed together. The only requirement to do so is that the shape of the underlying arrays are broadcastable, and that they have the same floating point precision.

```pycon
>>> H0 = dq.constant(dq.sigmaz()) # constant TimeArray
>>> H1 = dq.modulated(lambda t: jnp.cos(2.0 * t), dq.sigmax()) # modulated TimeArray
>>> H = H0 + H1
>>> H(1.0)
Array([[ 1.        +0.j, -0.41614684+0.j],
       [-0.41614684+0.j, -1.        +0.j]], dtype=complex64)
```

Finally, `TimeArray`s also support a subset of common utility functions, such as `.conj()`, `.shape` or `.reshape(*new_shape: int)`. More details can be found in the [Python API](../python_api/index.md).

Next, we show how to define a `TimeArray` in dynamiqs.

## Defining a `TimeArray`

### Constant operators

Constant operators can be defined using either **array-like objects**, i.e. NumPy and JAX arrays, or `ConstantTimeArray` objects. In all cases, the operator is then converted internally into the latter type for differentiability and GPU support. It is also possible to directly use dynamiqs [utility functions](../python_api/index.md) for common operators.
=======
A constant Hamiltonian can be defined using **array-like objects**, e.g. Python lists, NumPy and JAX arrays, or QuTiP Qobjs. In all cases, the Hamiltonian is then converted internally into a JAX array for differentiability and GPU support. It is also possible to directly use dynamiqs [utility functions](../python_api/index.md) for common Hamiltonians.
>>>>>>> 73c8ee87

For instance, to define the Pauli Z operator $H = \sigma_z$, you can use any of the following syntaxes:

```python
# using Python lists
H = [[1, 0], [0, -1]]

# using NumPy arrays
import numpy as np
H = np.array([[1, 0], [0, -1]])

# using JAX arrays
import jax.numpy as jnp
H = jnp.array([[1, 0], [0, -1]])

# using QuTiP Qobjs
import qutip as qt
H = qt.sigmaz()

# using dynamiqs
import dynamiqs as dq
H = dq.sigmaz()
```

While such array-like objects can directly be passed to common dynamiqs functions, they can also be converted to a `TimeArray` using [`dq.constant()`](../python_api/time_array/constant.md).

### Piecewise constant operators

Piecewise constant (PWC) operators are defined using a set of three arrays: a set of times defining the boundaries of the intervals (of shape `(nv+1,)`), a set of constant values over each interval (of shape `(..., nv)`), and an array defining the operator (of shape `(n, m)`). These three arrays can then be fed to [`dq.pwc()`](../python_api/time_array/pwc.md) to instantiate the corresponding `PWCTimeArray`. Importantly, the `times` array must be sorted in ascending order, but does not need to be evenly spaced. When calling the time array at any given time, the returned array is the one corresponding to the interval in which the time falls.

```python
# define a PWC time array
times = jnp.array([0.0, 1.0, 2.0])
values = jnp.array([3.0, -2.0])
array = dq.sigmaz()
H = dq.pwc(times, values, array)

# call the time array at different times
print(H(0.5))
# [[ 3.+0.j  0.+0.j]
#  [ 0.+0.j -3.+0.j]]
print(H(1.5))
# [[-2.+0.j -0.+0.j]
#  [-0.+0.j  2.-0.j]]
print(H(1.0))
# [[-2.+0.j -0.+0.j]
#  [-0.+0.j  2.-0.j]]
print(H(-1.0))
# [[ 0.+0.j  0.+0.j]
#  [ 0.+0.j -0.+0.j]]
```

### Modulated operators

Modulated operators are defined using a Python function with signature `coeff(t: float, *args: ArrayLike) -> Array` that returns the time-dependent factor as a JAX array for any time `t`. The function can be passed to [`dq.modulated()`](../python_api/time_array/modulated.md) to obtain the corresponding `ModulatedTimeArray`. The operator is then modulated by the factor at every time step.

```python
# define a modulated time array
def coeff(t):
    return jnp.cos(2.0 * jnp.pi * t)
H = dq.modulated(coeff, dq.sigmax())

# call the time array at different times
print(H(0.5))
# [[-0.+0.j -1.+0.j]
#  [-1.+0.j -0.+0.j]]
print(H(1.0))
# [[0.+0.j 1.+0.j]
#  [1.+0.j 0.+0.j]]
```

??? Note "Function with optional arguments"
    To define a modulated time array with additional arguments, you can use the optional `args` parameter of [`dq.modulated()`](../python_api/time_array/modulated.md).
    ```python
    def coeff(t, omega):
        return jnp.cos(omega * t)

    omega = 1.0
    H = dq.modulated(coeff, dq.sigmax(), args=(omega,))
    ```

### Arbitrary time-dependent operators

A time-dependent operator can be defined using a Python function with signature `H(t: float, *args: ArrayLike) -> Array` that returns the operator as a JAX array for any time `t`. The function can be passed to [`dq.timecallable()`](../python_api/time_array/timecallable.md) to obtain a `CallableTimeArray` object.

For instance, to define the time-dependent Hamiltonian $H = \sigma_z + \cos(t)\sigma_x$, you can use the following syntax:

```python
H = dq.timecallable(lambda t: dq.sigmaz() + jnp.cos(t) * dq.sigmax())
```

!!! Warning "Function returning non-array object"
    An error is raised if `H(t)` returns a non-array object (including array-like objects such as QuTiP Qobjs or Python lists). This is enforced to avoid costly conversions at every time step of the numerical integration.

??? Note "Function with optional arguments"
    To define a callable time array with additional arguments, you can use the optional `args` parameter of [`dq.timecallable()`](../python_api/time_array/timecallable.md).
    ```python
    def _H(t, omega):
        return dq.sigmaz() + jnp.cos(omega * t) * dq.sigmax()
    omega = 1.0
    H = dq.timecallable(_H, args=(omega,))
    ```

## Batching and differentiating through a `TimeArray`

For modulated and callable time arrays, it is important that any array you want to batch over or differentiate against is passed as an extra argument to [`dq.timecallable()`](../python_api/time_array/timecallable.md) and [`dq.modulated()`](../python_api/time_array/modulated.md). Such requirements are very aligned with JAX philosophy, in which all internal arguments that are required at runtime should be explicitly provided.

Below is an example of how to define a time-dependent Hamiltonian that can be batched over and/or differentiated against the `omegas` array.

```python
H0 = dq.sigmaz()
H1 = dq.sigmax()
omegas = jnp.linspace(0.0, 2.0, 10)

# using a modulated time array
def coeff(t, omega):
    return jnp.cos(omega * t)
H = H0 + dq.modulated(coeff, H1, args=(omegas,))

# using a callable time array
def _H(t, omega):
    return H0 + jnp.cos(jnp.expand_dims(omega, (-1, -2)) * t) * H1
H = dq.timecallable(_H, args=(omegas,))
```<|MERGE_RESOLUTION|>--- conflicted
+++ resolved
@@ -11,7 +11,6 @@
 
 ## The `TimeArray` type
 
-<<<<<<< HEAD
 In dynamiqs, time-dependent operators are defined using `TimeArray` objects. The core feature of such objects is that they can be called for arbitrary times, which computes and returns the underlying array at the given time.
 
 ```pycon
@@ -44,10 +43,7 @@
 
 ### Constant operators
 
-Constant operators can be defined using either **array-like objects**, i.e. NumPy and JAX arrays, or `ConstantTimeArray` objects. In all cases, the operator is then converted internally into the latter type for differentiability and GPU support. It is also possible to directly use dynamiqs [utility functions](../python_api/index.md) for common operators.
-=======
-A constant Hamiltonian can be defined using **array-like objects**, e.g. Python lists, NumPy and JAX arrays, or QuTiP Qobjs. In all cases, the Hamiltonian is then converted internally into a JAX array for differentiability and GPU support. It is also possible to directly use dynamiqs [utility functions](../python_api/index.md) for common Hamiltonians.
->>>>>>> 73c8ee87
+Constant operators can be defined using either **array-like objects** (e.g. Python lists, NumPy and JAX arrays, QuTiP Qobjs) or `ConstantTimeArray` objects. In all cases, the operator is then converted internally into the latter type for differentiability and GPU support. It is also possible to directly use dynamiqs [utility functions](../python_api/index.md) for common operators.
 
 For instance, to define the Pauli Z operator $H = \sigma_z$, you can use any of the following syntaxes:
 
