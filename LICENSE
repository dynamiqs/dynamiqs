--- conflicted
+++ resolved
@@ -186,11 +186,7 @@
       same "printed page" as the copyright notice for easier
       identification within third-party archives.
 
-<<<<<<< HEAD
-   Copyright 2023-2024 dynamiqs developers
-=======
-   Copyright 2023 Dynamiqs developers
->>>>>>> 2bd711c9
+   Copyright 2023-2024 Dynamiqs developers
 
    Licensed under the Apache License, Version 2.0 (the "License");
    you may not use this file except in compliance with the License.
