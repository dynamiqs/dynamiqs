--- conflicted
+++ resolved
@@ -1,12 +1,7 @@
 from __future__ import annotations
 
-<<<<<<< HEAD
 from math import cos, exp, pi, sin, sqrt
 from typing import Any, List
-=======
-from math import cos, exp, pi, sin
-from typing import Any
->>>>>>> 122466b1
 
 import torch
 from torch import Tensor
