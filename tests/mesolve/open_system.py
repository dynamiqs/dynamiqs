--- conflicted
+++ resolved
@@ -84,16 +84,11 @@
     def y0(self, params: PyTree) -> QArray:
         return dq.coherent(self.n, params.alpha0)
 
-<<<<<<< HEAD
-    def Es(self, params: PyTree) -> [QArray]:  # noqa: ARG002
+    def Es(self, params: PyTree) -> list[QArray]:  # noqa: ARG002
         return [
             dq.position(self.n, matrix_format=self.layout),
             dq.momentum(self.n, matrix_format=self.layout),
         ]
-=======
-    def Es(self, params: PyTree) -> list[QArray]:  # noqa: ARG002
-        return [dq.position(self.n), dq.momentum(self.n)]
->>>>>>> 8b3e9b99
 
     def _alpha(self, t: float) -> Array:
         return self.alpha0 * jnp.exp(-1j * self.delta * t - 0.5 * self.kappa * t)
@@ -107,13 +102,8 @@
         exp_p = alpha_t.imag
         return jnp.array([exp_x, exp_p], dtype=alpha_t.dtype)
 
-<<<<<<< HEAD
-    def loss_state(self, state: Array) -> Array:
+    def loss_state(self, state: QArray) -> Array:
         return dq.expect(dq.number(self.n, matrix_format=self.layout), state).real
-=======
-    def loss_state(self, state: QArray) -> Array:
-        return dq.expect(dq.number(self.n), state).real
->>>>>>> 8b3e9b99
 
     def grads_state(self, t: float) -> PyTree:
         grad_delta = 0.0
