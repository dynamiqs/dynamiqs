--- conflicted
+++ resolved
@@ -4,11 +4,7 @@
 from dynamiqs.solver import Rouchon1, Rouchon2
 
 from ..solver_tester import OpenSolverTester
-<<<<<<< HEAD
-from .open_system import grad_leaky_cavity_8, leaky_cavity_8
-=======
 from .open_system import gocavity, gotdqubit, ocavity, otdqubit
->>>>>>> fe7f79da
 
 
 class TestMERouchon1(OpenSolverTester):
