import jax
import jax.numpy as jnp
import pytest

import dynamiqs as dq
from dynamiqs._utils import cdtype

from ..order import TEST_INSTANT


@pytest.mark.run(order=TEST_INSTANT)
def test_global_dispatch():
    dim = 4

    # default: sparse DIA
    assert isinstance(dq.eye(dim), dq.SparseDIAQArray)
    assert isinstance(dq.eye(dim, layout=dq.dense), dq.DenseQArray)

    dq.set_layout('dense')
    assert isinstance(dq.eye(dim), dq.DenseQArray)
    assert isinstance(dq.eye(dim, layout=dq.dia), dq.SparseDIAQArray)

    dq.set_layout('dia')
    assert isinstance(dq.eye(dim), dq.SparseDIAQArray)
    assert isinstance(dq.eye(dim, layout=dq.dense), dq.DenseQArray)


@pytest.mark.run(order=TEST_INSTANT)
def test_eye():
    # prepare inputs
    dims_1 = (2,)
    dims_2 = (2, 3)

    # check that no error is raised while tracing the function
    _jit_static_layout(dq.eye, static_argnums=(0,)).trace(*dims_1, layout=dq.dense)
    _jit_static_layout(dq.eye, static_argnums=(0, 1)).trace(*dims_2, layout=dq.dense)
    _jit_static_layout(dq.eye, static_argnums=(0,)).trace(*dims_1, layout=dq.dia)
    _jit_static_layout(dq.eye, static_argnums=(0, 1)).trace(*dims_2, layout=dq.dia)

    # test operators dispatch
    assert jnp.allclose(
        dq.eye(*dims_2, layout=dq.dense).to_jax(),
        dq.eye(*dims_2, layout=dq.dia).to_jax(),
    )


@pytest.mark.run(order=TEST_INSTANT)
def test_eye_like():
    # prepare inputs
    key = jax.random.PRNGKey(0)
    x = dq.random.dm(key, (2, 2))

    # check that no error is raised while tracing the function
    _jit_static_layout(dq.eye_like).trace(x, layout=dq.dense)
    _jit_static_layout(dq.eye_like).trace(x, layout=dq.dia)


@pytest.mark.run(order=TEST_INSTANT)
def test_zeros():
    # prepare inputs
    dims_1 = (2,)
    dims_2 = (2, 3)

    # check that no error is raised while tracing the function
    _jit_static_layout(dq.zeros, static_argnums=(0,)).trace(*dims_1, layout=dq.dense)
    _jit_static_layout(dq.zeros, static_argnums=(0, 1)).trace(*dims_2, layout=dq.dense)
    _jit_static_layout(dq.zeros, static_argnums=(0,)).trace(*dims_1, layout=dq.dia)
    _jit_static_layout(dq.zeros, static_argnums=(0, 1)).trace(*dims_2, layout=dq.dia)

    # test operators dispatch
    assert jnp.allclose(
        dq.zeros(*dims_2, layout=dq.dense).to_jax(),
        dq.zeros(*dims_2, layout=dq.dia).to_jax(),
    )


@pytest.mark.run(order=TEST_INSTANT)
def test_zeros_like():
    # prepare inputs
    key = jax.random.PRNGKey(0)
    x = dq.random.dm(key, (2, 2))

    # check that no error is raised while tracing the function
    _jit_static_layout(dq.zeros_like).trace(x, layout=dq.dense)
    _jit_static_layout(dq.zeros_like).trace(x, layout=dq.dia)


@pytest.mark.run(order=TEST_INSTANT)
def test_destroy():
    # prepare inputs
    dims_1 = (2,)
    dims_2 = (2, 3)

    # check that no error is raised while tracing the function
    _jit_static_layout(dq.destroy, static_argnums=(0,)).trace(*dims_1, layout=dq.dense)
    _jit_static_layout(dq.destroy, static_argnums=(0, 1)).trace(
        *dims_2, layout=dq.dense
    )
    _jit_static_layout(dq.destroy, static_argnums=(0,)).trace(*dims_1, layout=dq.dia)
    _jit_static_layout(dq.destroy, static_argnums=(0, 1)).trace(*dims_2, layout=dq.dia)

    # test operators dispatch
    assert jnp.allclose(
        dq.destroy(*dims_2, layout=dq.dense)[0].to_jax(),
        dq.destroy(*dims_2, layout=dq.dia)[0].to_jax(),
    )

    assert jnp.allclose(
        dq.destroy(*dims_2, layout=dq.dense)[1].to_jax(),
        dq.destroy(*dims_2, layout=dq.dia)[1].to_jax(),
    )


@pytest.mark.run(order=TEST_INSTANT)
def test_create():
    # prepare inputs
    dims_1 = (2,)
    dims_2 = (2, 3)

    # check that no error is raised while tracing the function
    _jit_static_layout(dq.create, static_argnums=(0,)).trace(*dims_1, layout=dq.dense)
    _jit_static_layout(dq.create, static_argnums=(0, 1)).trace(*dims_2, layout=dq.dense)
    _jit_static_layout(dq.create, static_argnums=(0,)).trace(*dims_1, layout=dq.dia)
    _jit_static_layout(dq.create, static_argnums=(0, 1)).trace(*dims_2, layout=dq.dia)

    # test operators dispatch
    assert jnp.allclose(
        dq.create(*dims_2, layout=dq.dense)[0].to_jax(),
        dq.create(*dims_2, layout=dq.dia)[0].to_jax(),
    )

    assert jnp.allclose(
        dq.create(*dims_2, layout=dq.dense)[1].to_jax(),
        dq.create(*dims_2, layout=dq.dia)[1].to_jax(),
    )


@pytest.mark.run(order=TEST_INSTANT)
def test_number():
    # prepare inputs
    dim = 4
    dims_1 = (2,)
    dims_2 = (2, 3)

    # check that no error is raised while tracing the function
    _jit_static_layout(dq.number, static_argnums=(0,)).trace(*dims_1, layout=dq.dense)
    _jit_static_layout(dq.number, static_argnums=(0, 1)).trace(*dims_2, layout=dq.dense)
    _jit_static_layout(dq.number, static_argnums=(0,)).trace(*dims_1, layout=dq.dia)
    _jit_static_layout(dq.number, static_argnums=(0, 1)).trace(*dims_2, layout=dq.dia)

    # test operators dispatch
    assert jnp.allclose(
        dq.number(dim, layout=dq.dense).to_jax(), dq.number(dim, layout=dq.dia).to_jax()
    )


@pytest.mark.run(order=TEST_INSTANT)
def test_parity():
    # prepare inputs
    dim = 4

    # check that no error is raised while tracing the function
    _jit_static_layout(dq.parity, static_argnums=(0,)).trace(dim, layout=dq.dense)
    _jit_static_layout(dq.parity, static_argnums=(0,)).trace(dim, layout=dq.dia)

    # test operators dispatch
    assert jnp.allclose(
        dq.parity(dim, layout=dq.dense).to_jax(), dq.parity(dim, layout=dq.dia).to_jax()
    )


@pytest.mark.run(order=TEST_INSTANT)
def test_displace():
    # prepare inputs
    dim = 4

    # check that no error is raised while tracing the function
    jax.jit(dq.displace, static_argnums=(0,)).trace(dim, 0.0)


@pytest.mark.run(order=TEST_INSTANT)
def test_squeeze():
    # prepare inputs
    dim = 4

    # check that no error is raised while tracing the function
    jax.jit(dq.squeeze, static_argnums=(0,)).trace(dim, 0.0)


@pytest.mark.run(order=TEST_INSTANT)
def test_quadrature():
    # prepare inputs
    dim = 4

    # check that no error is raised while tracing the function
    _jit_static_layout(dq.quadrature, static_argnums=(0,)).trace(
        dim, 0.0, layout=dq.dense
    )
    _jit_static_layout(dq.quadrature, static_argnums=(0,)).trace(
        dim, 0.0, layout=dq.dia
    )

    # test operators dispatch
    assert jnp.allclose(
        dq.quadrature(dim, 0.0, layout=dq.dense).to_jax(),
        dq.quadrature(dim, 0.0, layout=dq.dia).to_jax(),
    )


@pytest.mark.run(order=TEST_INSTANT)
def test_position():
    # prepare inputs
    dim = 4

    # check that no error is raised while tracing the function
    _jit_static_layout(dq.position, static_argnums=(0,)).trace(dim, layout=dq.dense)
    _jit_static_layout(dq.position, static_argnums=(0,)).trace(dim, layout=dq.dia)

    # test operators dispatch
    assert jnp.allclose(
        dq.position(dim, layout=dq.dense).to_jax(),
        dq.position(dim, layout=dq.dia).to_jax(),
    )


@pytest.mark.run(order=TEST_INSTANT)
def test_momentum():
    # prepare inputs
    dim = 4

    # check that no error is raised while tracing the function
    _jit_static_layout(dq.momentum, static_argnums=(0,)).trace(dim, layout=dq.dense)
    _jit_static_layout(dq.momentum, static_argnums=(0,)).trace(dim, layout=dq.dia)

    # test operators dispatch
    assert jnp.allclose(
        dq.momentum(dim, layout=dq.dense).to_jax(),
        dq.momentum(dim, layout=dq.dia).to_jax(),
    )


@pytest.mark.run(order=TEST_INSTANT)
def test_sigmax():
    # check that no error is raised while tracing the function
    _jit_static_layout(dq.sigmax).trace(layout=dq.dense)
    _jit_static_layout(dq.sigmax).trace(layout=dq.dia)

    # test operators dispatch
    assert jnp.allclose(
        dq.sigmax(layout=dq.dense).to_jax(), dq.sigmax(layout=dq.dia).to_jax()
    )


@pytest.mark.run(order=TEST_INSTANT)
def test_sigmay():
    # check that no error is raised while tracing the function
    _jit_static_layout(dq.sigmay).trace(layout=dq.dense)
    _jit_static_layout(dq.sigmay).trace(layout=dq.dia)

    # test operators dispatch
    assert jnp.allclose(
        dq.sigmay(layout=dq.dense).to_jax(), dq.sigmay(layout=dq.dia).to_jax()
    )


@pytest.mark.run(order=TEST_INSTANT)
def test_sigmaz():
    # check that no error is raised while tracing the function
    _jit_static_layout(dq.sigmaz).trace(layout=dq.dense)
    _jit_static_layout(dq.sigmaz).trace(layout=dq.dia)

    # test operators dispatch
    assert jnp.allclose(
        dq.sigmaz(layout=dq.dense).to_jax(), dq.sigmaz(layout=dq.dia).to_jax()
    )


@pytest.mark.run(order=TEST_INSTANT)
def test_sigmap():
    # check that no error is raised while tracing the function
    _jit_static_layout(dq.sigmap).trace(layout=dq.dense)
    _jit_static_layout(dq.sigmap).trace(layout=dq.dia)

    # test operators dispatch
    assert jnp.allclose(
        dq.sigmap(layout=dq.dense).to_jax(), dq.sigmap(layout=dq.dia).to_jax()
    )


@pytest.mark.run(order=TEST_INSTANT)
def test_sigmam():
    # check that no error is raised while tracing the function
    _jit_static_layout(dq.sigmam).trace(layout=dq.dense)
    _jit_static_layout(dq.sigmam).trace(layout=dq.dia)

    # test operators dispatch
    assert jnp.allclose(
        dq.sigmam(layout=dq.dense).to_jax(), dq.sigmam(layout=dq.dia).to_jax()
    )


@pytest.mark.run(order=TEST_INSTANT)
<<<<<<< HEAD
def test_eye_like_layout():
    assert dq.eye_like(dq.sigmax(layout=dq.dense)).layout == dq.dense  # dia
    assert dq.eye_like(dq.sigmax(layout=dq.dia)).layout == dq.dia  # dia
=======
def test_xyz():
    # check that no error is raised while tracing the function
    _jit_static_layout(dq.xyz).trace(layout=dq.dense)
    _jit_static_layout(dq.xyz).trace(layout=dq.dia)

    # test operators dispatch
    assert jnp.allclose(
        dq.xyz(layout=dq.dense).to_jax(), dq.xyz(layout=dq.dia).to_jax()
    )


@pytest.mark.run(order=TEST_INSTANT)
def test_hadamard():
    # check that no error is raised while tracing the function
    jax.jit(dq.hadamard, static_argnums=(0,)).trace(1)
    jax.jit(dq.hadamard, static_argnums=(0,)).trace(2)

    # test output for:
    # one qubit
    H1 = 2 ** (-1 / 2) * jnp.array([[1, 1], [1, -1]], dtype=cdtype())
    assert jnp.allclose(dq.hadamard(1).to_jax(), H1)

    # two qubits
    H2 = 0.5 * jnp.array(
        [[1, 1, 1, 1], [1, -1, 1, -1], [1, 1, -1, -1], [1, -1, -1, 1]], dtype=cdtype()
    )
    assert jnp.allclose(dq.hadamard(2).to_jax(), H2)

    # three qubits
    H3 = 2 ** (-3 / 2) * jnp.array(
        [
            [1, 1, 1, 1, 1, 1, 1, 1],
            [1, -1, 1, -1, 1, -1, 1, -1],
            [1, 1, -1, -1, 1, 1, -1, -1],
            [1, -1, -1, 1, 1, -1, -1, 1],
            [1, 1, 1, 1, -1, -1, -1, -1],
            [1, -1, 1, -1, -1, 1, -1, 1],
            [1, 1, -1, -1, -1, -1, 1, 1],
            [1, -1, -1, 1, -1, 1, 1, -1],
        ],
        dtype=cdtype(),
    )
    assert jnp.allclose(dq.hadamard(3).to_jax(), H3)


@pytest.mark.run(order=TEST_INSTANT)
def test_rx():
    # check that no error is raised while tracing the function
    jax.jit(dq.rx).trace(0.5)


@pytest.mark.run(order=TEST_INSTANT)
def test_ry():
    # check that no error is raised while tracing the function
    jax.jit(dq.ry).trace(0.5)


@pytest.mark.run(order=TEST_INSTANT)
def test_rz():
    # check that no error is raised while tracing the function
    jax.jit(dq.rz).trace(0.5)


@pytest.mark.run(order=TEST_INSTANT)
def test_sgate():
    # check that no error is raised while tracing the function
    jax.jit(dq.sgate).trace()


@pytest.mark.run(order=TEST_INSTANT)
def test_tgate():
    # check that no error is raised while tracing the function
    jax.jit(dq.tgate).trace()


@pytest.mark.run(order=TEST_INSTANT)
def test_cnot():
    # check that no error is raised while tracing the function
    jax.jit(dq.cnot).trace()


@pytest.mark.run(order=TEST_INSTANT)
def test_toffoli():
    # check that no error is raised while tracing the function
    jax.jit(dq.toffoli).trace()


def _jit_static_layout(f, *args, **kwargs):
    return jax.jit(f, *args, **kwargs, static_argnames=('layout',))
>>>>>>> b3ab1ea9
<|MERGE_RESOLUTION|>--- conflicted
+++ resolved
@@ -300,11 +300,6 @@
 
 
 @pytest.mark.run(order=TEST_INSTANT)
-<<<<<<< HEAD
-def test_eye_like_layout():
-    assert dq.eye_like(dq.sigmax(layout=dq.dense)).layout == dq.dense  # dia
-    assert dq.eye_like(dq.sigmax(layout=dq.dia)).layout == dq.dia  # dia
-=======
 def test_xyz():
     # check that no error is raised while tracing the function
     _jit_static_layout(dq.xyz).trace(layout=dq.dense)
@@ -393,5 +388,4 @@
 
 
 def _jit_static_layout(f, *args, **kwargs):
-    return jax.jit(f, *args, **kwargs, static_argnames=('layout',))
->>>>>>> b3ab1ea9
+    return jax.jit(f, *args, **kwargs, static_argnames=('layout',))