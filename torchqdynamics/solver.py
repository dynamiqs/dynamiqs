--- conflicted
+++ resolved
@@ -103,28 +103,12 @@
         self._save_exp_ops(y)
         self.save_counter += 1
 
-<<<<<<< HEAD
-    def save_initial(self, y: Tensor):
-        if self.options.save_states and self.next_tsave() == 0.0:
-            self.save(y)
-
-    def save_final(self, y: Tensor):
-        if not self.options.save_states:
-=======
     def _save_y(self, y: Tensor):
         if self.options.save_states:
             self.y_save[..., self.save_counter, :, :] = y
         # otherwise only save the state if it is the final state
         elif self.next_tsave() is None:
->>>>>>> ebe582af
             self.y_save = y
-        elif self.save_counter < len(self.t_save):
-            self._save_y(y)
-
-        if self.save_counter < len(self.t_save):
-            self._save_exp_ops(y)
-
-        self.save_counter += 1
 
     def _save_exp_ops(self, y: Tensor):
         if len(self.exp_ops) > 0:
