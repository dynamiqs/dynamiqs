--- conflicted
+++ resolved
@@ -5,15 +5,12 @@
 from torch import Tensor
 
 from ..odeint import odeint
-from ..solver_options import Euler, SolverOption
+from ..solver_options import Euler, AdaptiveStep, SolverOption
 from ..types import OperatorLike, TDOperatorLike, TensorLike, to_tensor
 from ..utils import is_ket, ket_to_dm
-<<<<<<< HEAD
-from .qsolver import MEAdaptive, MERouchon1, MERouchon1_5, MERouchon2
-=======
 from .euler import MEEuler
 from .rouchon import MERouchon1, MERouchon1_5, MERouchon2
->>>>>>> 89899254
+from .adaptive import MEAdaptive
 from .solver_options import Rouchon1, Rouchon1_5, Rouchon2
 
 
@@ -117,24 +114,16 @@
     elif isinstance(solver, Rouchon1_5):
         qsolver = MERouchon1_5(*args)
     elif isinstance(solver, Rouchon2):
-<<<<<<< HEAD
         qsolver = MERouchon2(*args)
     elif isinstance(solver, AdaptiveStep):
         qsolver = MEAdaptive(*args)
-=======
-        qsolver = MERouchon2(H_batched, jump_ops, solver)
     elif isinstance(solver, Euler):
-        qsolver = MEEuler(H_batched, jump_ops, solver)
->>>>>>> 89899254
+        qsolver = MEEuler(*args)
     else:
         raise NotImplementedError(f'Solver {type(solver)} is not implemented.')
 
     # compute the result
     rho_save, exp_save = odeint(
-<<<<<<< HEAD
-        qsolver, rho0_batched, t_save, save_states=save_states, exp_ops=exp_ops,
-        gradient_alg=gradient_alg, parameters=parameters
-=======
         qsolver,
         rho0_batched,
         t_save,
@@ -142,7 +131,6 @@
         exp_ops=exp_ops,
         gradient_alg=gradient_alg,
         parameters=parameters,
->>>>>>> 89899254
     )
 
     # restore correct batching
