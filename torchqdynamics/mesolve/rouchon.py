from __future__ import annotations

from math import sqrt

import torch
from torch import Tensor

<<<<<<< HEAD
from ..solvers.rouchon import Rouchon
=======
from ..ode.adjoint_solver import AdjointSolver
from ..solver import depends_on_H
>>>>>>> 3f4e2a3f
from ..utils.solver_utils import inv_sqrtm, kraus_map
from ..utils.utils import trace


class MERouchon(Rouchon):
    def __init__(self, *args, jump_ops: Tensor):
        """
        Args:
            H: Hamiltonian, of shape `(b_H, n, n)`.
            jump_ops: Jump operators, of shape `(len(jump_ops), n, n)`.
        """
        super().__init__(*args)

        self.n = self.H(0.0).shape[-1]
        self.I = torch.eye(self.n).to(self.H(0.0))  # (n, n)
        self.dt = self.options.dt

        self.jump_ops = jump_ops[None, ...]  # (1, len(jump_ops), n, n)
        self.sum_nojump = (jump_ops.adjoint() @ jump_ops).sum(dim=0)  # (n, n)

        self.M1s = sqrt(self.dt) * self.jump_ops  # (1, len(jump_ops), n, n)
        self.M1s_adj = sqrt(self.dt) * self.jump_ops.adjoint()


class MERouchon1(MERouchon):
<<<<<<< HEAD
    def forward(self, t: float, dt: float, rho: Tensor) -> Tensor:
=======
    @depends_on_H
    def H_nh(self, t: float) -> Tensor:
        # non-hermitian Hamiltonian at time t
        return self.H(t) - 0.5j * self.sum_nojump  # (b_H, 1, n, n)

    @depends_on_H
    def Hdag_nh(self, t: float) -> Tensor:
        return self.H_nh(t).adjoint()

    @depends_on_H
    def M0(self, t: float) -> Tensor:
        # build time-dependent Kraus operators
        return self.I - 1j * self.dt * self.H_nh(t)  # (b_H, 1, n, n)

    @depends_on_H
    def M0_adj(self, t: float) -> Tensor:
        return self.I + 1j * self.dt * self.Hdag_nh(t)

    def forward(self, t: float, rho: Tensor) -> Tensor:
>>>>>>> 3f4e2a3f
        r"""Compute $\rho(t+dt)$ using a Rouchon method of order 1.

        Args:
            t: Time.
            rho: Density matrix of shape `(b_H, b_rho, n, n)`.

        Returns:
            Density matrix at next time step, as tensor of shape `(b_H, b_rho, n, n)`.
        """
<<<<<<< HEAD
        # non-hermitian Hamiltonian at time t
        H_nh = self.H - 0.5j * self.sum_nojump  # (b_H, 1, n, n)

        # build time-dependent Kraus operators
        M0 = self.I - 1j * dt * H_nh  # (b_H, 1, n, n)
        M1s = sqrt(dt) * self.jump_ops  # (1, len(jump_ops), n, n)

=======
>>>>>>> 3f4e2a3f
        # compute rho(t+dt)
        rho = kraus_map(rho, self.M0(t)) + kraus_map(rho, self.M1s)

        # normalize by the trace
        rho = rho / trace(rho)[..., None, None].real

        return rho

    def backward_augmented(self, t: float, dt: float, rho: Tensor, phi: Tensor):
        r"""Compute $\rho(t-dt)$ and $\phi(t-dt)$ using a Rouchon method of order 1."""
        # non-hermitian Hamiltonian at time t

        # compute rho(t-dt)
<<<<<<< HEAD
        M0 = self.I + 1j * dt * H_nh
        M1s = sqrt(dt) * self.jump_ops
        rho = kraus_map(rho, M0) - kraus_map(rho, M1s)
=======
        rho = kraus_map(rho, self.M0(t)) - kraus_map(rho, self.M1s)
>>>>>>> 3f4e2a3f
        rho = rho / trace(rho)[..., None, None].real

        # compute phi(t-dt)
        H_nh = self.H(t) - 0.5j * self.sum_nojump
        Hdag_nh = H_nh.adjoint()
        M0_adj = self.I + 1j * self.dt * Hdag_nh
<<<<<<< HEAD
        M1s_adj = sqrt(dt) * self.jump_ops.adjoint()
        phi = kraus_map(phi, M0_adj) + kraus_map(phi, M1s_adj)
=======

        # TODO: using the cached version of M0_adj breaks the tests
        # if H_nh is marked as `@depends_on_H`
        # M0_adj = self.M0_adj(t)

        phi = kraus_map(phi, M0_adj) + kraus_map(phi, self.M1s_adj)
>>>>>>> 3f4e2a3f

        return rho, phi


class MERouchon1_5(MERouchon):
    def forward(self, t: float, dt: float, rho: Tensor) -> Tensor:
        r"""Compute $\rho(t+dt)$ using a Rouchon method of order 1.5.

        Note:
            No need for trace renormalization since the scheme is trace-preserving
            by construction.

        Args:
            t: Time.
            rho: Density matrix of shape `(b_H, b_rho, n, n)`.

        Returns:
            Density matrix at next time step, as tensor of shape `(b_H, b_rho, n, n)`.
        """
        # non-hermitian Hamiltonian at time t
        H_nh = self.H - 0.5j * self.sum_nojump  # (b_H, 1, n, n)

        # build time-dependent Kraus operators
        M0 = self.I - 1j * self.dt * H_nh  # (b_H, 1, n, n)
        Ms = sqrt(dt) * self.jump_ops  # (1, len(jump_ops), n, n)

        # build normalization matrix
        S = M0.adjoint() @ M0 + dt * self.sum_nojump  # (b_H, 1, n, n)
        # TODO Fix `inv_sqrtm` (size not compatible and linalg.solve RuntimeError)
        S_inv_sqrtm = inv_sqrtm(S)  # (b_H, 1, n, n)

        # compute rho(t+dt)
        rho = kraus_map(rho, S_inv_sqrtm)
        rho = kraus_map(rho, M0) + kraus_map(rho, Ms)

        return rho

    def backward_augmented(self, t: float, dt: float, rho: Tensor, phi: Tensor):
        raise NotImplementedError


class MERouchon2(MERouchon):
    def forward(self, t: float, dt: float, rho: Tensor) -> Tensor:
        r"""Compute $\rho(t+dt)$ using a Rouchon method of order 2.

        Note:
            For fast time-varying Hamiltonians, this method is not order 2 because the
            second-order time derivative term is neglected. This term could be added in
            the zero-th order Kraus operator if needed, as `M0 += -0.5j * dt**2 *
            \dot{H}`.

        Args:
            t: Time.
            rho: Density matrix of shape `(b_H, b_rho, n, n)`.

        Returns:
            Density matrix at next time step, as tensor of shape `(b_H, b_rho, n, n)`.
        """
        # non-hermitian Hamiltonian at time t
        H_nh = self.H(t) - 0.5j * self.sum_nojump  # (b_H, 1, n, n)

        # build time-dependent Kraus operators
        # M0: (b_H, 1, n, n)
        M0 = self.I - 1j * dt * H_nh - 0.5 * self.dt**2 * H_nh @ H_nh
        M1s = (
            0.5 * sqrt(dt) * (self.jump_ops @ M0 + M0 @ self.jump_ops)
        )  # (b_H, len(jump_ops), n, n)

        # compute rho(t+dt)
        tmp = kraus_map(rho, M1s)
        rho = kraus_map(rho, M0) + tmp + 0.5 * kraus_map(tmp, M1s)

        # normalize by the trace
        rho = rho / trace(rho)[..., None, None].real

        return rho

    def backward_augmented(self, t: float, dt: float, rho: Tensor, phi: Tensor):
        r"""Compute $\rho(t-dt)$ and $\phi(t-dt)$ using a Rouchon method of order 2."""
        # non-hermitian Hamiltonian at time t
        H_nh = self.H(t) - 0.5j * self.sum_nojump
        Hdag_nh = H_nh.adjoint()

        # compute rho(t-dt)
        M0 = self.I + 1j * dt * H_nh - 0.5 * dt**2 * H_nh @ H_nh
        M1s = 0.5 * sqrt(dt) * (self.jump_ops @ M0 + M0 @ self.jump_ops)
        tmp = kraus_map(rho, M1s)
        rho = kraus_map(rho, M0) - tmp + 0.5 * kraus_map(tmp, M1s)
        rho = rho / trace(rho)[..., None, None].real

        # compute phi(t-dt)
        M0_adj = self.I + 1j * dt * Hdag_nh - 0.5 * dt**2 * Hdag_nh @ Hdag_nh
        M1s_adj = (
            0.5
            * sqrt(dt)
            * (self.jump_ops.adjoint() @ M0_adj + M0_adj @ self.jump_ops.adjoint())
        )
        tmp = kraus_map(phi, M1s_adj)
        phi = kraus_map(phi, M0_adj) + tmp + 0.5 * kraus_map(tmp, M1s_adj)

        return rho, phi<|MERGE_RESOLUTION|>--- conflicted
+++ resolved
@@ -5,12 +5,8 @@
 import torch
 from torch import Tensor
 
-<<<<<<< HEAD
 from ..solvers.rouchon import Rouchon
-=======
-from ..ode.adjoint_solver import AdjointSolver
-from ..solver import depends_on_H
->>>>>>> 3f4e2a3f
+from ..solvers.solver import depends_on_H
 from ..utils.solver_utils import inv_sqrtm, kraus_map
 from ..utils.utils import trace
 
@@ -36,9 +32,6 @@
 
 
 class MERouchon1(MERouchon):
-<<<<<<< HEAD
-    def forward(self, t: float, dt: float, rho: Tensor) -> Tensor:
-=======
     @depends_on_H
     def H_nh(self, t: float) -> Tensor:
         # non-hermitian Hamiltonian at time t
@@ -49,16 +42,15 @@
         return self.H_nh(t).adjoint()
 
     @depends_on_H
-    def M0(self, t: float) -> Tensor:
+    def M0(self, t: float, dt: float) -> Tensor:
         # build time-dependent Kraus operators
-        return self.I - 1j * self.dt * self.H_nh(t)  # (b_H, 1, n, n)
+        return self.I - 1j * dt * self.H_nh(t)  # (b_H, 1, n, n)
 
     @depends_on_H
-    def M0_adj(self, t: float) -> Tensor:
-        return self.I + 1j * self.dt * self.Hdag_nh(t)
+    def M0_adj(self, t: float, dt: float) -> Tensor:
+        return self.I + 1j * dt * self.Hdag_nh(t)
 
-    def forward(self, t: float, rho: Tensor) -> Tensor:
->>>>>>> 3f4e2a3f
+    def forward(self, t: float, dt: float, rho: Tensor) -> Tensor:
         r"""Compute $\rho(t+dt)$ using a Rouchon method of order 1.
 
         Args:
@@ -68,18 +60,8 @@
         Returns:
             Density matrix at next time step, as tensor of shape `(b_H, b_rho, n, n)`.
         """
-<<<<<<< HEAD
-        # non-hermitian Hamiltonian at time t
-        H_nh = self.H - 0.5j * self.sum_nojump  # (b_H, 1, n, n)
-
-        # build time-dependent Kraus operators
-        M0 = self.I - 1j * dt * H_nh  # (b_H, 1, n, n)
-        M1s = sqrt(dt) * self.jump_ops  # (1, len(jump_ops), n, n)
-
-=======
->>>>>>> 3f4e2a3f
         # compute rho(t+dt)
-        rho = kraus_map(rho, self.M0(t)) + kraus_map(rho, self.M1s)
+        rho = kraus_map(rho, self.M0(t, dt)) + kraus_map(rho, self.M1s)
 
         # normalize by the trace
         rho = rho / trace(rho)[..., None, None].real
@@ -91,30 +73,19 @@
         # non-hermitian Hamiltonian at time t
 
         # compute rho(t-dt)
-<<<<<<< HEAD
-        M0 = self.I + 1j * dt * H_nh
-        M1s = sqrt(dt) * self.jump_ops
-        rho = kraus_map(rho, M0) - kraus_map(rho, M1s)
-=======
-        rho = kraus_map(rho, self.M0(t)) - kraus_map(rho, self.M1s)
->>>>>>> 3f4e2a3f
+        rho = kraus_map(rho, self.M0(t, dt)) - kraus_map(rho, self.M1s)
         rho = rho / trace(rho)[..., None, None].real
 
         # compute phi(t-dt)
         H_nh = self.H(t) - 0.5j * self.sum_nojump
         Hdag_nh = H_nh.adjoint()
         M0_adj = self.I + 1j * self.dt * Hdag_nh
-<<<<<<< HEAD
-        M1s_adj = sqrt(dt) * self.jump_ops.adjoint()
-        phi = kraus_map(phi, M0_adj) + kraus_map(phi, M1s_adj)
-=======
 
         # TODO: using the cached version of M0_adj breaks the tests
         # if H_nh is marked as `@depends_on_H`
         # M0_adj = self.M0_adj(t)
 
         phi = kraus_map(phi, M0_adj) + kraus_map(phi, self.M1s_adj)
->>>>>>> 3f4e2a3f
 
         return rho, phi
 
