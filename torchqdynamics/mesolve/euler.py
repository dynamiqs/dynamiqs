from torch import Tensor

from ..ode.forward_solver import ForwardSolver
from ..utils.solver_utils import lindbladian


<<<<<<< HEAD
class MEEuler(ForwardQSolver):
    def __init__(self, H: TDOperator, jump_ops: Tensor, solver_options: SolverOption):
        # Args:
        #     H: (b_H, n, n)
        super().__init__(H)

        # convert H to size compatible with (b_H, len(jump_ops), n, n)
=======
class MEEuler(ForwardSolver):
    def __init__(self, *args, jump_ops: Tensor):
        super().__init__(*args)

        self.H = self.H[:, None, ...]  # (b_H, 1, n, n)
>>>>>>> 1970b33b
        self.jump_ops = jump_ops  # (len(jump_ops), n, n)

    def forward(self, t: float, rho: Tensor) -> Tensor:
        # Args:
        #     rho: (b_H, b_rho, n, n)
        #
        # Returns:
        #     (b_H, b_rho, n, n)

<<<<<<< HEAD
        return rho + self.dt * lindbladian(rho, self.H(t), self.jump_ops)
=======
        return rho + self.options.dt * lindbladian(rho, self.H, self.jump_ops)
>>>>>>> 1970b33b
<|MERGE_RESOLUTION|>--- conflicted
+++ resolved
@@ -4,21 +4,12 @@
 from ..utils.solver_utils import lindbladian
 
 
-<<<<<<< HEAD
-class MEEuler(ForwardQSolver):
-    def __init__(self, H: TDOperator, jump_ops: Tensor, solver_options: SolverOption):
-        # Args:
-        #     H: (b_H, n, n)
-        super().__init__(H)
-
-        # convert H to size compatible with (b_H, len(jump_ops), n, n)
-=======
 class MEEuler(ForwardSolver):
     def __init__(self, *args, jump_ops: Tensor):
         super().__init__(*args)
 
+        # convert H to size compatible with (b_H, len(jump_ops), n, n)
         self.H = self.H[:, None, ...]  # (b_H, 1, n, n)
->>>>>>> 1970b33b
         self.jump_ops = jump_ops  # (len(jump_ops), n, n)
 
     def forward(self, t: float, rho: Tensor) -> Tensor:
@@ -28,8 +19,4 @@
         # Returns:
         #     (b_H, b_rho, n, n)
 
-<<<<<<< HEAD
-        return rho + self.dt * lindbladian(rho, self.H(t), self.jump_ops)
-=======
-        return rho + self.options.dt * lindbladian(rho, self.H, self.jump_ops)
->>>>>>> 1970b33b
+        return rho + self.options.dt * lindbladian(rho, self.H(t), self.jump_ops)