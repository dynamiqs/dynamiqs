from torch import Tensor

from ..solvers.euler import Euler
from ..utils.solver_utils import lindbladian


class MEEuler(Euler):
    def __init__(self, *args, jump_ops: Tensor):
        super().__init__(*args)

        self.jump_ops = jump_ops  # (len(jump_ops), n, n)

    def forward(self, t: float, dt: float, rho: Tensor) -> Tensor:
        # Args:
        #     rho: (b_H, b_rho, n, n)
        #
        # Returns:
        #     (b_H, b_rho, n, n)

<<<<<<< HEAD
        return rho + dt * lindbladian(rho, self.H, self.jump_ops)
=======
        return rho + self.options.dt * lindbladian(rho, self.H(t), self.jump_ops)
>>>>>>> 3f4e2a3f
<|MERGE_RESOLUTION|>--- conflicted
+++ resolved
@@ -17,8 +17,4 @@
         # Returns:
         #     (b_H, b_rho, n, n)
 
-<<<<<<< HEAD
-        return rho + dt * lindbladian(rho, self.H, self.jump_ops)
-=======
-        return rho + self.options.dt * lindbladian(rho, self.H(t), self.jump_ops)
->>>>>>> 3f4e2a3f
+        return rho + dt * lindbladian(rho, self.H(t), self.jump_ops)