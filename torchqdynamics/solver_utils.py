--- conflicted
+++ resolved
@@ -49,7 +49,6 @@
     return torch.einsum('bij,...ji->...b', operators, state)
 
 
-<<<<<<< HEAD
 def lindbladian(rho: Tensor, H: Tensor, L: Tensor) -> Tensor:
     sum_nojump = (L.adjoint() @ L).sum(dim=0)
 
@@ -59,7 +58,8 @@
     H_nh_rho = H_nh @ rho
     L_rho_Ldag = kraus_map(rho, L[None, ...])
     return -1j * (H_nh_rho - H_nh_rho.adjoint()) + L_rho_Ldag
-=======
+
+
 def none_to_zeros_like(input, shaping_tuple):
     """Convert `None` values of an input tuple to zero-valued tensors with the same
     shape as `shaping_tuple`."""
@@ -70,5 +70,4 @@
 
 def add_tuples(a: Tuple, b: Tuple) -> Tuple:
     """Element-wise sum of two tuples of the same shape."""
-    return tuple(x + y for x, y in zip(a, b))
->>>>>>> 8a1d47ab
+    return tuple(x + y for x, y in zip(a, b))