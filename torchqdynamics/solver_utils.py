<<<<<<< HEAD
from math import sqrt
from typing import Callable, Tuple, Union
=======
from typing import Tuple, Union
>>>>>>> 89899254

import torch
from torch import Tensor

from .utils import is_ket


def kraus_map(rho: Tensor, O: Tensor) -> Tensor:
    """Compute the application of a Kraus map on an input density matrix.

    This is equivalent to `torch.sum(operators @ rho[None,...] @ operators.adjoint(),
    dim=0)`. The use of einsum yields better performances on large matrices, but may
    cause a small overhead on smaller matrices (N <~ 50).

    TODO Fix documentation

    Args:
        rho: Density matrix of shape `(a, ..., n, n)`.
        operators: Kraus operators of shape `(a, b, n, n)`.
    Returns:
        Density matrix of shape `(a, ..., n, n)` with the Kraus map applied.
    """
    return torch.einsum('abij,a...jk,abkl->a...il', O, rho, O.adjoint())


def inv_sqrtm(mat: Tensor) -> Tensor:
    """Compute the inverse square root of a matrix using its eigendecomposition.

    TODO Replace with Schur decomposition once released by PyTorch.
         See the feature request at https://github.com/pytorch/pytorch/issues/78809.
         Alternatively, see a sqrtm implementation at
         https://github.com/pytorch/pytorch/issues/25481#issuecomment-584896176.
    """
    vals, vecs = torch.linalg.eigh(mat)
    return vecs @ torch.linalg.solve(vecs, torch.diag(vals ** (-0.5)), left=False)


def bexpect(O: Tensor, x: Tensor) -> Tensor:
    r"""Compute the expectation values of batched operators on a state vector or a
    density matrix.

    The expectation value $\braket{O}$ of a single operator $O$ is computed
    - as $\braket{O}=\braket{\psi|O|\psi}$ if `x` is a state vector $\psi$,
    - as $\braket{O}=\tr(O\rho)$ if `x` is a density matrix $\rho$.

    Note:
        The returned tensor is complex-valued.

    TODO Adapt to both density matrices, kets and bras.

    TODO Adapt to both density matrices, kets and bras.

    Args:
        O: Tensor of size `(b, n, n)`.
        x: Tensor of size `(..., n, 1)` or `(..., n, n)`.

    Returns:
        Tensor of size `(..., b)` holding the operators expectation values.
    """
<<<<<<< HEAD
    return torch.einsum('bij,...ji->...b', operators, state)
=======
    if is_ket(x):
        return torch.einsum('...ij,bjk,...kl->...b', x.adjoint(), O, x)  # <x|O|x>
    return torch.einsum('bij,...ji->...b', O, x)  # tr(Ox)


def lindbladian(rho: Tensor, H: Tensor, L: Tensor) -> Tensor:
    sum_nojump = (L.adjoint() @ L).sum(dim=0)

    # non-hermitian Hamiltonian
    H_nh = H - 0.5j * sum_nojump

    H_nh_rho = H_nh @ rho
    L_rho_Ldag = kraus_map(rho, L[None, ...])
    return -1j * (H_nh_rho - H_nh_rho.adjoint()) + L_rho_Ldag
>>>>>>> 89899254


def none_to_zeros_like(
    in_tuple: Tuple[Union[Tensor, None], ...], shaping_tuple: Tuple[Tensor, ...]
) -> Tuple[Tensor, ...]:
<<<<<<< HEAD
    """Convert None values of `in_tuple` to zero-valued tensors with the same shape
    as `shaping_tuple`."""
    return tuple(
        torch.zeros_like(s) if a is None else a
        for a, s in zip(in_tuple, shaping_tuple)
=======
    """Convert `None` values of `in_tuple` to zero-valued tensors with the same shape
    as `shaping_tuple`."""
    return tuple(
        torch.zeros_like(s) if a is None else a for a, s in zip(in_tuple, shaping_tuple)
>>>>>>> 89899254
    )


def add_tuples(a: Tuple, b: Tuple) -> Tuple:
    """Element-wise sum of two tuples of the same shape."""
<<<<<<< HEAD
    return tuple(map(sum, zip(a, b)))


def hairer_norm(y: Tensor) -> Tensor:
    """Rescaled frobenius norm of a tensor.

    See Equation (4.11) of `Hairer et al., Solving Ordinary Differential Equations I
    (1993), Springer Series in Computational Mathematics`.
    """
    return torch.linalg.norm(y) / sqrt(y.numel())


def lindbladian(*args, **kwargs):
    pass
=======
    return tuple(x + y for x, y in zip(a, b))
>>>>>>> 89899254
<|MERGE_RESOLUTION|>--- conflicted
+++ resolved
@@ -1,9 +1,5 @@
-<<<<<<< HEAD
 from math import sqrt
 from typing import Callable, Tuple, Union
-=======
-from typing import Tuple, Union
->>>>>>> 89899254
 
 import torch
 from torch import Tensor
@@ -63,9 +59,6 @@
     Returns:
         Tensor of size `(..., b)` holding the operators expectation values.
     """
-<<<<<<< HEAD
-    return torch.einsum('bij,...ji->...b', operators, state)
-=======
     if is_ket(x):
         return torch.einsum('...ij,bjk,...kl->...b', x.adjoint(), O, x)  # <x|O|x>
     return torch.einsum('bij,...ji->...b', O, x)  # tr(Ox)
@@ -80,31 +73,21 @@
     H_nh_rho = H_nh @ rho
     L_rho_Ldag = kraus_map(rho, L[None, ...])
     return -1j * (H_nh_rho - H_nh_rho.adjoint()) + L_rho_Ldag
->>>>>>> 89899254
 
 
 def none_to_zeros_like(
     in_tuple: Tuple[Union[Tensor, None], ...], shaping_tuple: Tuple[Tensor, ...]
 ) -> Tuple[Tensor, ...]:
-<<<<<<< HEAD
-    """Convert None values of `in_tuple` to zero-valued tensors with the same shape
-    as `shaping_tuple`."""
-    return tuple(
-        torch.zeros_like(s) if a is None else a
-        for a, s in zip(in_tuple, shaping_tuple)
-=======
     """Convert `None` values of `in_tuple` to zero-valued tensors with the same shape
     as `shaping_tuple`."""
     return tuple(
         torch.zeros_like(s) if a is None else a for a, s in zip(in_tuple, shaping_tuple)
->>>>>>> 89899254
     )
 
 
 def add_tuples(a: Tuple, b: Tuple) -> Tuple:
     """Element-wise sum of two tuples of the same shape."""
-<<<<<<< HEAD
-    return tuple(map(sum, zip(a, b)))
+    return tuple(x + y for x, y in zip(a, b))
 
 
 def hairer_norm(y: Tensor) -> Tensor:
@@ -113,11 +96,4 @@
     See Equation (4.11) of `Hairer et al., Solving Ordinary Differential Equations I
     (1993), Springer Series in Computational Mathematics`.
     """
-    return torch.linalg.norm(y) / sqrt(y.numel())
-
-
-def lindbladian(*args, **kwargs):
-    pass
-=======
-    return tuple(x + y for x, y in zip(a, b))
->>>>>>> 89899254
+    return torch.linalg.norm(y) / sqrt(y.numel())