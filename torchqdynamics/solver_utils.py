<<<<<<< HEAD
from typing import Tuple, Union
=======
from typing import Tuple
>>>>>>> 89ecf73d

import torch
from torch import Tensor

from .utils import is_ket


def kraus_map(rho: Tensor, O: Tensor) -> Tensor:
    """Compute the application of a Kraus map on an input density matrix.

    This is equivalent to `torch.sum(operators @ rho[None,...] @ operators.adjoint(),
    dim=0)`. The use of einsum yields better performances on large matrices, but may
    cause a small overhead on smaller matrices (N <~ 50).

    TODO Fix documentation

    Args:
        rho: Density matrix of shape `(a, ..., n, n)`.
        operators: Kraus operators of shape `(a, b, n, n)`.
    Returns:
        Density matrix of shape `(a, ..., n, n)` with the Kraus map applied.
    """
    return torch.einsum('abij,a...jk,abkl->a...il', O, rho, O.adjoint())


def inv_sqrtm(mat: Tensor) -> Tensor:
    """Compute the inverse square root of a matrix using its eigendecomposition.

    TODO Replace with Schur decomposition once released by PyTorch.
         See the feature request at https://github.com/pytorch/pytorch/issues/78809.
         Alternatively, see a sqrtm implementation at
         https://github.com/pytorch/pytorch/issues/25481#issuecomment-584896176.
    """
    vals, vecs = torch.linalg.eigh(mat)
    return vecs @ torch.linalg.solve(vecs, torch.diag(vals ** (-0.5)), left=False)


def bexpect(O: Tensor, x: Tensor) -> Tensor:
    """Compute the expectation values of batched operators on a state vector or a
    density matrix.

    The expectation value $\braket{O}$ of a single operator $O$ is computed
    - as $\braket{O}=\braket{\psi|O|\psi}$ if `x` is a state vector $\psi$,
    - as $\braket{O}=\tr(O\rho)$ if `x` is a density matrix $\rho$.

    Note:
        The returned tensor is complex-valued.

    TODO Adapt to both density matrices, kets and bras.

    Args:
<<<<<<< HEAD
        operators: tensor of shape `(b, n, n)`
        state: tensor of shape `(..., n, n)` or `(..., n)`
    Returns:
        expectation value of shape `(..., m)`
    """
    return torch.einsum('bij,...ji->...b', operators, state)


def none_to_zeros_like(
    in_tuple: Tuple[Union[Tensor, None], ...], shaping_tuple: Tuple[Tensor, ...]
) -> Tuple[Tensor, ...]:
    """Convert `None` values of `in_tuple` to zero-valued tensors with the same shape
    as `shaping_tuple`."""
    return tuple(
        torch.zeros_like(s) if a is None else a for a, s in zip(in_tuple, shaping_tuple)
=======
        O: Tensor of size `(b, n, n)`.
        x: Tensor of size `(..., n, 1)` or `(..., n, n)`.

    Returns:
        Tensor of size `(..., b)` holding the operators expectation values.
    """
    if is_ket(x):
        return torch.einsum('...ij,bjk,...kl->...b', x.adjoint(), O, x)  # <x|O|x>
    return torch.einsum('bij,...ji->...b', O, x)  # tr(Ox)


def none_to_zeros_like(input, shaping_tuple):
    """Convert `None` values of an input tuple to zero-valued tensors with the same
    shape as `shaping_tuple`."""
    return tuple(
        torch.zeros_like(s) if a is None else a for a, s in zip(input, shaping_tuple)
>>>>>>> 89ecf73d
    )


def add_tuples(a: Tuple, b: Tuple) -> Tuple:
    """Element-wise sum of two tuples of the same shape."""
    return tuple(x + y for x, y in zip(a, b))<|MERGE_RESOLUTION|>--- conflicted
+++ resolved
@@ -1,8 +1,4 @@
-<<<<<<< HEAD
 from typing import Tuple, Union
-=======
-from typing import Tuple
->>>>>>> 89ecf73d
 
 import torch
 from torch import Tensor
@@ -54,23 +50,6 @@
     TODO Adapt to both density matrices, kets and bras.
 
     Args:
-<<<<<<< HEAD
-        operators: tensor of shape `(b, n, n)`
-        state: tensor of shape `(..., n, n)` or `(..., n)`
-    Returns:
-        expectation value of shape `(..., m)`
-    """
-    return torch.einsum('bij,...ji->...b', operators, state)
-
-
-def none_to_zeros_like(
-    in_tuple: Tuple[Union[Tensor, None], ...], shaping_tuple: Tuple[Tensor, ...]
-) -> Tuple[Tensor, ...]:
-    """Convert `None` values of `in_tuple` to zero-valued tensors with the same shape
-    as `shaping_tuple`."""
-    return tuple(
-        torch.zeros_like(s) if a is None else a for a, s in zip(in_tuple, shaping_tuple)
-=======
         O: Tensor of size `(b, n, n)`.
         x: Tensor of size `(..., n, 1)` or `(..., n, n)`.
 
@@ -82,12 +61,13 @@
     return torch.einsum('bij,...ji->...b', O, x)  # tr(Ox)
 
 
-def none_to_zeros_like(input, shaping_tuple):
-    """Convert `None` values of an input tuple to zero-valued tensors with the same
-    shape as `shaping_tuple`."""
+def none_to_zeros_like(
+    in_tuple: Tuple[Union[Tensor, None], ...], shaping_tuple: Tuple[Tensor, ...]
+) -> Tuple[Tensor, ...]:
+    """Convert `None` values of `in_tuple` to zero-valued tensors with the same shape
+    as `shaping_tuple`."""
     return tuple(
-        torch.zeros_like(s) if a is None else a for a, s in zip(input, shaping_tuple)
->>>>>>> 89ecf73d
+        torch.zeros_like(s) if a is None else a for a, s in zip(in_tuple, shaping_tuple)
     )
 
 
