--- conflicted
+++ resolved
@@ -3,11 +3,8 @@
 from . import dark
 from .options import *
 from .plots import *
-<<<<<<< HEAD
+from .progress_meter import *
 from .pulses import *
-=======
-from .progress_meter import *
->>>>>>> 39edcb38
 from .result import *
 from .solvers import *
 from .time_array import *
