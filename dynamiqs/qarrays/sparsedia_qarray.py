from __future__ import annotations

import re
import warnings

import equinox as eqx
import jax
import jax.numpy as jnp
import numpy as np
from jaxtyping import Array, ArrayLike
from qutip import Qobj

from .dense_qarray import DenseQArray
from .layout import Layout, dia
from .qarray import (
    QArray,
    QArrayLike,
<<<<<<< HEAD
    _in_last_two_dims,
    _include_last_two_dims,
    _is_key_in_batch_dims,
    _to_jax,
=======
    in_last_two_dims,
    include_last_two_dims,
>>>>>>> 71955d39
    isqarraylike,
    to_jax,
)
from .sparsedia_primitives import (
    _sparsedia_slice,
    add_sparsedia_sparsedia,
    and_sparsedia_sparsedia,
    broadcast_sparsedia,
    matmul_array_sparsedia,
    matmul_sparsedia_array,
    matmul_sparsedia_sparsedia,
    mul_sparsedia_array,
    mul_sparsedia_sparsedia,
    powm_sparsedia,
    reshape_sparsedia,
    shape_sparsedia,
    sparsedia_to_array,
    trace_sparsedia,
    transpose_sparsedia,
)

__all__ = ['SparseDIAQArray']


class SparseDIAQArray(QArray):
    offsets: tuple[int, ...] = eqx.field(static=True)
    diags: Array = eqx.field(converter=jnp.asarray)

    __qarray_matmul_priority__ = 10

    def _replace(
        self,
        dims: tuple[int, ...] | None = None,
        vectorized: bool | None = None,
        offsets: tuple[int, ...] | None = None,
        diags: Array | None = None,
    ) -> SparseDIAQArray:
        if offsets is None:
            offsets = self.offsets
        if diags is None:
            diags = self.diags
        return super()._replace(
            dims=dims, vectorized=vectorized, offsets=offsets, diags=diags
        )

    def __check_init__(self):
        # check diags and offsets have the right type and shape before compressing them
        if not isinstance(self.offsets, tuple):
            raise TypeError(
                'Argument `offsets` of `SparseDIAQArray` must be a tuple but got '
                f'{type(self.offsets)}'
            )

        if self.diags.ndim < 2 or self.diags.shape[-2] != len(self.offsets):
            raise ValueError(
                'Argument `diags` of `SparseDIAQArray` must be of shape '
                f'(..., len(offsets), prod(dims)), but got {self.diags.shape}'
            )

        # check that diagonals contain zeros outside the bounds of the matrix using
        # equinox runtime checks
        error = (
            'Diagonals of a `SparseDIAQArray` must contain zeros outside the '
            'matrix bounds.'
        )
        for i, offset in enumerate(self.offsets):
            zero_slice = slice(None, offset) if offset >= 0 else slice(offset, None)
            check = self.diags[..., i, zero_slice] != 0
            eqx.error_if(self.diags, check, error)

    @property
    def dtype(self) -> jnp.dtype:
        return self.diags.dtype

    @property
    def layout(self) -> Layout:
        return dia

    @property
    def shape(self) -> tuple[int, ...]:
        return shape_sparsedia(self.diags)

    @property
    def mT(self) -> QArray:
        offsets, diags = transpose_sparsedia(self.offsets, self.diags)
        return self._replace(offsets=offsets, diags=diags)

    @property
    def ndiags(self) -> int:
        return len(self.offsets)

    def conj(self) -> QArray:
        diags = self.diags.conj()
        return self._replace(diags=diags)

    def _reshape_unchecked(self, *shape: int) -> QArray:
        offsets, diags = reshape_sparsedia(self.offsets, self.diags, shape)
        return self._replace(offsets=offsets, diags=diags)

    def broadcast_to(self, *shape: int) -> QArray:
        if shape[-2:] != self.shape[-2:]:
            raise ValueError(
                f'Cannot broadcast to shape {shape} because the last two dimensions do '
                f'not match current shape dimensions, {self.shape}.'
            )

        offsets, diags = broadcast_sparsedia(self.offsets, self.diags, shape)
        return self._replace(offsets=offsets, diags=diags)

    def ptrace(self, *keep: int) -> QArray:
        raise NotImplementedError

    def powm(self, n: int) -> QArray:
        offsets, diags = powm_sparsedia(self.offsets, self.diags, n)
        return self._replace(offsets=offsets, diags=diags)

    def expm(self, *, max_squarings: int = 16) -> QArray:
        warnings.warn(
            'A `SparseDIAQArray` has been converted to a `DenseQArray` while computing '
            'its matrix exponential.',
            stacklevel=2,
        )
        x = sparsedia_to_array(self.offsets, self.diags)
        expm_x = jax.scipy.linalg.expm(x, max_squarings=max_squarings)
        return DenseQArray(self.dims, self.vectorized, expm_x)

    def norm(self) -> Array:
        return self.trace()

    def trace(self) -> Array:
        return trace_sparsedia(self.offsets, self.diags)

    def sum(self, axis: int | tuple[int, ...] | None = None) -> Array:
        # return array if last two dimensions are modified, qarray otherwise
        if in_last_two_dims(axis, self.ndim):
            if include_last_two_dims(axis, self.ndim):
                return self.diags.sum(axis)
            else:
                return self.to_jax().sum(axis)
        else:
            diags = self.diags.sum(axis)
            return self._replace(diags=diags)

    def squeeze(self, axis: int | tuple[int, ...] | None = None) -> QArray | Array:
        # return array if last two dimensions are modified, qarray otherwise
        if in_last_two_dims(axis, self.ndim):
            if include_last_two_dims(axis, self.ndim):
                return self.diags.squeeze(axis)
            else:
                return self.to_jax().squeeze(axis)
        else:
            diags = self.diags.squeeze(axis)
            return self._replace(diags=diags)

    def _eig(self) -> tuple[Array, QArray]:
        warnings.warn(
            'A `SparseDIAQArray` has been converted to a `DenseQArray` while attempting'
            ' to compute its eigen-decomposition.',
            stacklevel=2,
        )
        return self.asdense()._eig()

    def _eigh(self) -> tuple[Array, Array]:
        warnings.warn(
            'A `SparseDIAQArray` has been converted to a `DenseQArray` while attempting'
            ' to compute its eigen-decomposition.',
            stacklevel=2,
        )
        return self.asdense()._eigh()

    def _eigvals(self) -> Array:
        warnings.warn(
            'A `SparseDIAQArray` has been converted to a `DenseQArray` while attempting'
            ' to compute its eigen-decomposition.',
            stacklevel=2,
        )
        return self.asdense()._eigvals()

    def _eigvalsh(self) -> Array:
        warnings.warn(
            'A `SparseDIAQArray` has been converted to a `DenseQArray` while attempting'
            ' to compute its eigen-decomposition.',
            stacklevel=2,
        )
        return self.asdense()._eigvalsh()

    def devices(self) -> set[jax.Device]:
        raise NotImplementedError

    def isherm(self, rtol: float = 1e-5, atol: float = 1e-8) -> bool:
        # TODO: Improve this by using a direct QArray comparison function, once it is
        # implemented. This will avoid materalizing the dense matrix.
        return self.asdense().isherm(rtol=rtol, atol=atol)

    def to_qutip(self) -> Qobj | list[Qobj]:
        return self.asdense().to_qutip()

    def to_jax(self) -> Array:
        return self.asdense().to_jax()

    def __array__(self, dtype=None, copy=None) -> np.ndarray:  # noqa: ANN001
        return self.asdense().__array__(dtype=dtype, copy=copy)

    def asdense(self) -> DenseQArray:
        data = sparsedia_to_array(self.offsets, self.diags)
        return DenseQArray(self.dims, self.vectorized, data)

    def assparsedia(self) -> SparseDIAQArray:
        return self

    def block_until_ready(self) -> QArray:
        _ = self.diags.block_until_ready()
        return self

    def __repr__(self) -> str:
        # === array representation with dots instead of zeros
        if jnp.issubdtype(self.dtype, jnp.complexfloating):
            # match '0. +0.j' with any number of spaces
            pattern = r'(?<!\d)0\.(?:0+)?(?:e[+-]0+)?\s*[+-]\s*0\.(?:0+)?(?:e[+-]0+)?j'
        elif jnp.issubdtype(self.dtype, jnp.floating):
            # match '0.' with any number of spaces
            pattern = r'(?<!\d)0\.(?:0+)?(?:e[+-]0+)?\s*'
        elif jnp.issubdtype(self.dtype, jnp.integer):
            # match '0' with any number of spaces
            pattern = r'(?<!\d)0\s*'
        else:
            raise ValueError(
                'Unsupported dtype for `SparseDIAQArray` representation, got '
                f'{self.dtype}.'
            )

        # replace with a centered dot of the same length as the matched string
        replace_with_dot = lambda match: f'{"⋅":^{len(match.group(0))}}'
        data_str = re.sub(pattern, replace_with_dot, str(self.to_jax()))
        return super().__repr__() + f', ndiags={self.ndiags}\n{data_str}'

    def __mul__(self, y: ArrayLike) -> QArray:
        super().__mul__(y)

        diags = y * self.diags
        return self._replace(diags=diags)

    def __add__(self, y: QArrayLike) -> QArray:
        if isinstance(y, int | float) and y == 0:
            return self

        super().__add__(y)

        if isinstance(y, SparseDIAQArray):
            offsets, diags = add_sparsedia_sparsedia(
                self.offsets, self.diags, y.offsets, y.diags
            )
            return self._replace(offsets=offsets, diags=diags)
        elif isqarraylike(y):
            warnings.warn(
                'A sparse qarray has been converted to dense layout due to element-wise'
                ' addition with a dense qarray.',
                stacklevel=2,
            )
            return self.asdense() + y

        return NotImplemented

    def __matmul__(self, y: QArrayLike) -> QArray:
        super().__matmul__(y)

        if isinstance(y, SparseDIAQArray):
            offsets, diags = matmul_sparsedia_sparsedia(
                self.offsets, self.diags, y.offsets, y.diags
            )
            return self._replace(offsets=offsets, diags=diags)
        elif isqarraylike(y):
            y = to_jax(y)
            data = matmul_sparsedia_array(self.offsets, self.diags, y)
            return DenseQArray(self.dims, self.vectorized, data)

        return NotImplemented

    def __rmatmul__(self, y: QArrayLike) -> QArray:
        super().__rmatmul__(y)

        if isqarraylike(y):
            y = to_jax(y)
            data = matmul_array_sparsedia(y, self.offsets, self.diags)
            return DenseQArray(self.dims, self.vectorized, data)

        return NotImplemented

    def __and__(self, y: QArray) -> QArray:
        if isinstance(y, SparseDIAQArray):
            offsets, diags = and_sparsedia_sparsedia(
                self.offsets, self.diags, y.offsets, y.diags
            )
            dims = self.dims + y.dims
            return self._replace(dims=dims, offsets=offsets, diags=diags)
        elif isinstance(y, DenseQArray):
            return self.asdense() & y

        return NotImplemented

    def __rand__(self, y: QArray) -> QArray:
        if isinstance(y, DenseQArray):
            return y & self.asdense()

        return NotImplemented

    def addscalar(self, y: ArrayLike) -> QArray:
        warnings.warn(
            'A sparse qarray has been converted to dense layout due to element-wise '
            'addition with a scalar.',
            stacklevel=2,
        )
        return self.asdense().addscalar(y)

    def elmul(self, y: QArrayLike) -> QArray:
        super().elmul(y)

        if isinstance(y, SparseDIAQArray):
            offsets, diags = mul_sparsedia_sparsedia(
                self.offsets, self.diags, y.offsets, y.diags
            )
        else:
            offsets, diags = mul_sparsedia_array(self.offsets, self.diags, to_jax(y))

        return self._replace(offsets=offsets, diags=diags)

    def elpow(self, power: int) -> QArray:
        diags = self.diags**power
        return self._replace(diags=diags)

    def __getitem__(self, key: int | slice | tuple) -> QArray | jax.Array:
        if key in (slice(None, None, None), Ellipsis):
            return self

        if _is_key_in_batch_dims(key, self.ndim):
            diags = self.diags[key]
            return self._replace(diags=diags)
        else:
            # todo: handle out of bounds indexes
            # return a jax qarray that materializes the sparse array
            full_slice = slice(None, None, None)
            if Ellipsis in key:
                ellipsis_key = key.index(Ellipsis)
                key = (
                    key[:ellipsis_key]
                    + (full_slice,) * (self.ndim - len(key) + 1)
                    + key[ellipsis_key + 1 :]
                )

            normalized_key = key
            # for normalized key to scribe each dimension
            while len(normalized_key) < len(self.shape):
                normalized_key.append(slice(None, None, None))

            normalized_key = normalized_key[:-2] + tuple(
                [
                    normalize_slice(s, k)
                    for (s, k) in zip(
                        normalized_key[-2:], self.shape[-2:], strict=False
                    )
                ]
            )
            normalized_batch_key = normalized_key[:-2]

            result = jnp.vectorize(
                materialize_single_matrix,
                signature='(a,b)->(c,d)',
                excluded=('offsets', 'key', 'normalized_key', 'dtype'),
            )(
                self.diags[normalized_batch_key],
                offsets=self.offsets,
                normalized_key=normalized_key,
                dtype=self.dtype,
            )

            # since we converted integer indexes on the non batching dimension
            # to slices, we have to squeeze them back if needed
            to_squeeze = []
            for i in range(2):
                ik = len(self.shape[:-2]) + i
                if len(key) > ik and isinstance(key[ik], int):
                    to_squeeze.append(-2 + i)
            if len(to_squeeze) > 0:
                result = jnp.squeeze(result, axis=to_squeeze)

            return result


def materialize_single_matrix(
    diags: Array, offsets: (int, ...), normalized_key: (slice, ...), dtype: jnp.dtype
) -> Array:
    slice_x = normalized_key[-2]
    slice_y = normalized_key[-1]

    final_dimension = (slice_x.stop - slice_x.start, slice_y.stop - slice_y.start)

    result = jnp.zeros(final_dimension, dtype=dtype)
    if (slice_x.start == slice_x.stop) or (slice_y.start == slice_y.stop):
        return result

    for i, offset in enumerate(offsets):
        slice_in = _sparsedia_slice(offset)
        diagonal_coefficients = diags[i, slice_in]
        to_update = update_diagonal(
            diagonal_coefficients,
            slice_x.start,
            slice_x.stop,
            slice_y.start,
            slice_y.stop,
            offset,
        )

        result = result.at[
            : slice_x.stop - slice_x.start, : slice_y.stop - slice_y.start
        ].add(to_update)

    return result


def update_diagonal(L: Array, i1: int, i2: int, j1: int, j2: int, d: int = 0) -> Array:
    M = jnp.zeros((i2 - i1, j2 - j1), dtype=L.dtype)
    n = len(L)

    if (i2 <= i1) or (j2 <= j1):
        return M

    a = max(0, i1 + min(d, 0), j1 - max(d, 0))
    b = min(n, i2 + min(d, 0), j2 - max(d, 0))
    if b <= a:
        return M

    size = b - a
    row_start = a - i1 - min(d, 0)
    col_start = a - j1 + max(d, 0)

    L_diag = jnp.diag(L[a:b])
    return M.at[row_start : row_start + size, col_start : col_start + size].set(L_diag)


def normalize_slice(s: slice | int, n: int) -> slice:
    if isinstance(s, slice):
        if s.start is None:
            s = slice(0, s.stop, s.step)
        if s.stop is None:
            s = slice(s.start, n, s.step)
    else:
        s = slice(s, s + 1, None)

    return s<|MERGE_RESOLUTION|>--- conflicted
+++ resolved
@@ -15,15 +15,9 @@
 from .qarray import (
     QArray,
     QArrayLike,
-<<<<<<< HEAD
-    _in_last_two_dims,
-    _include_last_two_dims,
     _is_key_in_batch_dims,
-    _to_jax,
-=======
     in_last_two_dims,
     include_last_two_dims,
->>>>>>> 71955d39
     isqarraylike,
     to_jax,
 )
