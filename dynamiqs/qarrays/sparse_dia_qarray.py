--- conflicted
+++ resolved
@@ -170,6 +170,7 @@
         elif isinstance(other, SparseDIAQArray):
             return self._mul_sparse(other)
         elif isqarraylike(other):
+            other = asqarray(other)
             return self._mul_dense(other)
 
         return NotImplemented
@@ -243,6 +244,7 @@
             return self._add_sparse(other)
         elif isqarraylike(other):
             warnings.warn(warning_dense_addition, stacklevel=2)
+            other = asqarray(other)
             return self._add_dense(other)
 
         return NotImplemented
@@ -278,11 +280,8 @@
 
         if isinstance(other, SparseDIAQArray):
             return self._matmul_dia(other)
-<<<<<<< HEAD
         elif isqarraylike(other):
-=======
-        elif isinstance(other, DenseQArray):
->>>>>>> e84fa9c1
+            other = asqarray(other)
             return self._matmul_dense(other, left_matmul=True)
 
         return NotImplemented
@@ -494,13 +493,8 @@
 
 @functools.partial(jax.jit, static_argnums=(0,))
 def _construct_diags(offsets: tuple[int, ...], x: Array) -> Array:
-<<<<<<< HEAD
-    n = x.shape[0]
+    n = x.shape[-1]
     diags = jnp.zeros((*x.shape[:-2], len(offsets), n), dtype=cdtype())
-=======
-    n = x.shape[-1]
-    diags = jnp.zeros((*x.shape[:-2], len(offsets), n), dtype=x.dtype)
->>>>>>> e84fa9c1
 
     for i, offset in enumerate(offsets):
         diagonal = jnp.diagonal(x, offset=offset, axis1=-2, axis2=-1)
