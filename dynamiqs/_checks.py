from __future__ import annotations

import equinox as eqx
import jax.numpy as jnp
from jax import Array

<<<<<<< HEAD
from ._utils import get_default_dtype
from .qarrays.qarray import QArray, QArrayLike
from .qarrays.utils import asqarray
=======
from .qarrays.qarray import QArray
>>>>>>> 51c4d147

_is_perfect_square = lambda n: int(n**0.5) ** 2 == n


_cases = {
    '(..., n, 1)': lambda x: x.ndim >= 2 and x.shape[-1] == 1,
    '(..., 1, n)': lambda x: x.ndim >= 2 and x.shape[-2] == 1,
    '(..., n, n)': lambda x: x.ndim >= 2 and x.shape[-2] == x.shape[-1],
    '(N, ..., n, n)': lambda x: x.ndim >= 3 and x.shape[-2] == x.shape[-1],
    '(..., m, n)': lambda x: x.ndim >= 2,
    '(..., n)': lambda x: x.ndim >= 1,
    '(0,)': lambda x: x.shape == (0,),
    '(2, 1)': lambda x: x.shape == (2, 1),
    '(2, 2)': lambda x: x.shape == (2, 2),
    '(n, 1)': lambda x: x.ndim == 2 and x.shape[-1] == 1,
    '(1, n)': lambda x: x.ndim == 2 and x.shape[-2] == 1,
    '(n, n)': lambda x: x.ndim == 2 and x.shape[-2] == x.shape[-1],
    '(n,)': lambda x: x.ndim == 1,
    '(N, n, 1)': lambda x: x.ndim == 3 and x.shape[-1] == 1,
    '(N, n, n)': lambda x: x.ndim == 3 and x.shape[-2] == x.shape[-1],
    '(?, n, 1)': lambda x: 2 <= x.ndim <= 3 and x.shape[-1] == 1,
    '(?, n, n)': lambda x: 2 <= x.ndim <= 3 and x.shape[-2] == x.shape[-1],
    '(..., n^2, 1)': lambda x: x.ndim >= 2
    and _is_perfect_square(x.shape[-2])
    and x.shape[-1] == 1,
}


def _has_shape(x: Array | QArray, shape: str) -> bool:
    if shape in _cases:
        return _cases[shape](x)
    else:
        raise ValueError(f'Unknown shape specification `{shape}`.')


def check_shape(
    x: Array | QArray, argname: str, *shapes: str, subs: dict[str, str] | None = None
):
    # subs is used to replace symbols in the error message, this can be used to e.g.
    # specify a shape (?, n, n) but print an error message with (nH?, n, n), by passing
    # subs={'?': 'nH?'} to replace the '?' by 'nH?' in the shape specification

    for shape in shapes:
        if _has_shape(x, shape):
            return

    if len(shapes) == 1:
        shapes_str = shapes[0]
    else:
        shapes_str = ', '.join(shapes[:-1]) + ' or ' + shapes[-1]

    if subs is not None:
        for k, v in subs.items():
            shapes_str = shapes_str.replace(k, v)

    raise ValueError(
        f'Argument `{argname}` must have shape {shapes_str}, but has shape'
        f' {argname}.shape={x.shape}.'
    )


def check_times(x: Array, argname: str, allow_empty: bool = False) -> Array:
    # check that an array of time is valid (it must be a 1D array sorted in strictly
    # ascending order)

    # this function should be used as e.g. `x = check_times(x, 'x')`, and the returned
    # value should be used, otherwise the final check will be removed as part of dead
    # code elimination, see https://docs.kidger.site/equinox/api/errors/ for more
    # details

    if x.ndim != 1:
        raise ValueError(
            f'Argument {argname} must be a 1D array, but is a {x.ndim}D array.'
        )
    if not allow_empty and len(x) == 0:
        raise ValueError(f'Argument {argname} must contain at least one element.')

    # this check is written to be JIT-compatible
    return eqx.error_if(
        x,
        x[1:] < x[:-1],
        f'Argument {argname} must be sorted in strictly ascending order.',
    )


def check_type_int(x: Array | QArray, argname: str):
    if not jnp.issubdtype(x.dtype, jnp.integer):
        raise ValueError(
            f'Argument {argname} must be of type integer, but is of type'
            f' {argname}.dtype={x.dtype}.'
        )


def check_hermitian(x: QArray, argname: str) -> QArray:
    rtol, atol = 1e-5, 1e-5  # TODO: fix hard-coded tolerances
    return eqx.error_if(
        x,
        jnp.logical_not(x.isherm(rtol=rtol, atol=atol)),
        f'Argument {argname} is not hermitian.',
<<<<<<< HEAD
    )


def warn_non_normalised(x: QArrayLike, argname: str):
    # issue a warning if the input qarray-like is not normalised
    x = asqarray(x)
    atol = 1e-2 if get_default_dtype() == jnp.float32 else 1e-6
    norm = x.norm()
    if not jnp.allclose(norm, 1.0, rtol=0.0, atol=atol):
        warnings.warn(
            f'Argument {argname} is not normalized (expected norm 1.0 but norm is'
            f' {norm}).',
            stacklevel=2,
        )
=======
    )
>>>>>>> 51c4d147
<|MERGE_RESOLUTION|>--- conflicted
+++ resolved
@@ -4,13 +4,7 @@
 import jax.numpy as jnp
 from jax import Array
 
-<<<<<<< HEAD
-from ._utils import get_default_dtype
-from .qarrays.qarray import QArray, QArrayLike
-from .qarrays.utils import asqarray
-=======
 from .qarrays.qarray import QArray
->>>>>>> 51c4d147
 
 _is_perfect_square = lambda n: int(n**0.5) ** 2 == n
 
@@ -110,21 +104,4 @@
         x,
         jnp.logical_not(x.isherm(rtol=rtol, atol=atol)),
         f'Argument {argname} is not hermitian.',
-<<<<<<< HEAD
-    )
-
-
-def warn_non_normalised(x: QArrayLike, argname: str):
-    # issue a warning if the input qarray-like is not normalised
-    x = asqarray(x)
-    atol = 1e-2 if get_default_dtype() == jnp.float32 else 1e-6
-    norm = x.norm()
-    if not jnp.allclose(norm, 1.0, rtol=0.0, atol=atol):
-        warnings.warn(
-            f'Argument {argname} is not normalized (expected norm 1.0 but norm is'
-            f' {norm}).',
-            stacklevel=2,
-        )
-=======
-    )
->>>>>>> 51c4d147
+    )