--- conflicted
+++ resolved
@@ -530,12 +530,7 @@
     ):
         self.noclick_method = noclick_method
         self.root_finder = root_finder
-<<<<<<< HEAD
         self.smart_sampling = smart_sampling
-
-    # inherit attributes from the noclick_method
-    def __getattr__(self, attr: str) -> Any:
-        return getattr(self.noclick_method, attr)
 
 
 class JumpMonteCarlo(_DEMethod):
@@ -586,7 +581,4 @@
     ):
         self.keys = keys
         self.jsse_method = jsse_method
-        self.jsse_options = jsse_options
-=======
-        self.smart_sampling = smart_sampling
->>>>>>> d985fb6f
+        self.jsse_options = jsse_options