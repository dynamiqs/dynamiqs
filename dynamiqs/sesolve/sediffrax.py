from __future__ import annotations

import diffrax as dx

from ..core.abstract_solver import SESolver
from ..core.diffrax_solver import (
    DiffraxSolver,
    Dopri5Solver,
    Dopri8Solver,
    EulerSolver,
    Tsit5Solver,
)


class SEDiffraxSolver(DiffraxSolver, SESolver):
<<<<<<< HEAD
    def __init__(self, *args):
        super().__init__(*args)
        self.term = SchrodingerTerm(self.H)
        self.discrete_terminating_event = None
=======
    @property
    def terms(self) -> dx.AbstractTerm:
        # define Schrödinger term d|psi>/dt = - i H |psi>
        vector_field = lambda t, y, _: -1j * self.H(t) @ y
        return dx.ODETerm(vector_field)
>>>>>>> 9c4d3241


class SEEuler(SEDiffraxSolver, EulerSolver):
    pass


class SEDopri5(SEDiffraxSolver, Dopri5Solver):
    pass


class SEDopri8(SEDiffraxSolver, Dopri8Solver):
    pass


class SETsit5(SEDiffraxSolver, Tsit5Solver):
    pass<|MERGE_RESOLUTION|>--- conflicted
+++ resolved
@@ -13,18 +13,11 @@
 
 
 class SEDiffraxSolver(DiffraxSolver, SESolver):
-<<<<<<< HEAD
-    def __init__(self, *args):
-        super().__init__(*args)
-        self.term = SchrodingerTerm(self.H)
-        self.discrete_terminating_event = None
-=======
     @property
     def terms(self) -> dx.AbstractTerm:
         # define Schrödinger term d|psi>/dt = - i H |psi>
         vector_field = lambda t, y, _: -1j * self.H(t) @ y
         return dx.ODETerm(vector_field)
->>>>>>> 9c4d3241
 
 
 class SEEuler(SEDiffraxSolver, EulerSolver):
