from __future__ import annotations

from functools import partial

import jax
import jax.numpy as jnp
from jax import Array
from jaxtyping import ArrayLike

from ..core._utils import _astimearray, compute_vmap, get_solver_class
from ..gradient import Gradient
from ..options import Options
from ..result import Result
from ..solver import Dopri5, Dopri8, Euler, Propagator, Solver, Tsit5
from ..time_array import TimeArray
from ..utils.array_types import cdtype
from .sediffrax import SEDopri5, SEDopri8, SEEuler, SETsit5
from .sepropagator import SEPropagator


def sesolve(
    H: ArrayLike | TimeArray,
    psi0: ArrayLike,
    tsave: ArrayLike,
    *,
    exp_ops: list[ArrayLike] | None = None,
    solver: Solver = Tsit5(),  # noqa: B008
    gradient: Gradient | None = None,
    options: Options = Options(),  # noqa: B008
) -> Result:
    r"""Solve the Schrödinger equation.

    This function computes the evolution of the state vector $\ket{\psi(t)}$ at time
    $t$, starting from an initial state $\ket{\psi_0}$, according to the Schrödinger
    equation ($\hbar=1$)
    $$
        \frac{\dd\ket{\psi(t)}}{\dt} = -i H(t) \ket{\psi(t)},
    $$
    where $H(t)$ is the system's Hamiltonian at time $t$.

    Quote: Time-dependent Hamiltonian
        If the Hamiltonian depends on time, it can be converted to a time-array object
        using [`dq.totime()`](/python_api/totime/totime.html).

    Quote: Running multiple simulations concurrently
        Both the Hamiltonian `H` and the initial state `psi0` can be batched to
        solve multiple Schrödinger equations concurrently. All other arguments are
        common to every batch.

    Args:
        H _(array-like or time-array of shape (bH?, n, n))_: Hamiltonian.
        psi0 _(array-like of shape (bpsi?, n, 1))_: Initial state.
        tsave _(array-like of shape (nt,))_: Times at which the states and expectation
            values are saved. The equation is solved from `tsave[0]` to `tsave[-1]`, or
            from `t0` to `tsave[-1]` if `t0` is specified in `options`.
        exp_ops _(list of array-like, of shape (nE, n, n), optional)_: List of
            operators for which the expectation value is computed.
        solver: Solver for the integration. Defaults to
            [`dq.solver.Tsit5()`](/python_api/solver/Tsit5.html).
        gradient: Algorithm used to compute the gradient.
        options: Generic options, see [`dq.Options`](/python_api/options/Options.html).

    Returns:
        [`dq.Result`](/python_api/result/Result.html) object holding the result of the
            Schrödinger equation integration. It has the following attributes:

            - **states** _(array of shape (bH?, bpsi?, nt, n, 1))_ -- Saved states.
            - **expects** _(array of shape (bH?, bpsi?, nE, nt), optional)_ -- Saved
                expectation values.
            - **extra** _(PyTree, optional)_ -- Extra data saved with `save_extra()` if
                specified in `options`.
            - **infos** _(PyTree, optional)_ -- Solver-dependent information on the
                resolution.
            - **tsave** _(array of shape (nt,))_ -- Times for which results were saved.
            - **solver** _(Solver)_ -- Solver used.
            - **gradient** _(Gradient)_ -- Gradient used.
            - **options** _(Options)_ -- Options used.
    """
    # === convert arguments
    H = _astimearray(H)
    psi0 = jnp.asarray(psi0, dtype=cdtype())
    tsave = jnp.asarray(tsave)
    exp_ops = jnp.asarray(exp_ops, dtype=cdtype()) if exp_ops is not None else None

<<<<<<< HEAD
=======
    # we implement the jitted vmap in another function to pre-convert QuTiP objects
    # (which are not JIT-compatible) to JAX arrays
>>>>>>> 87bd74df
    return _vmap_sesolve(H, psi0, tsave, exp_ops, solver, gradient, options)


@partial(jax.jit, static_argnames=('solver', 'gradient', 'options'))
def _vmap_sesolve(
    H: TimeArray,
<<<<<<< HEAD
    psi0: ArrayLike,
    tsave: ArrayLike,
    exp_ops: list[ArrayLike] | None = None,
    solver: Solver = Tsit5(),  # noqa: B008
    gradient: Gradient | None = None,
    options: Options = Options(),  # noqa: B008
=======
    psi0: Array,
    tsave: Array,
    exp_ops: Array | None,
    solver: Solver,
    gradient: Gradient | None,
    options: Options,
>>>>>>> 87bd74df
) -> Result:
    # === vectorize function
    # we vectorize over H and psi0, all other arguments are not vectorized
    is_batched = (H.ndim > 2, psi0.ndim > 2, False, False, False, False, False)
    # the result is vectorized over `saved`
    out_axes = Result(None, None, None, None, 0, 0)
    f = compute_vmap(_sesolve, options.cartesian_batching, is_batched, out_axes)

    # === apply vectorized function
    return f(H, psi0, tsave, exp_ops, solver, gradient, options)


def _sesolve(
    H: TimeArray,
<<<<<<< HEAD
    psi0: ArrayLike,
    tsave: ArrayLike,
    exp_ops: list[ArrayLike] | None = None,
    solver: Solver = Tsit5(),  # noqa: B008
    gradient: Gradient | None = None,
    options: Options = Options(),  # noqa: B008
=======
    psi0: Array,
    tsave: Array,
    exp_ops: Array | None,
    solver: Solver,
    gradient: Gradient | None,
    options: Options,
>>>>>>> 87bd74df
) -> Result:
    # === select solver class
    solvers = {
        Euler: SEEuler,
        Dopri5: SEDopri5,
        Dopri8: SEDopri8,
        Tsit5: SETsit5,
        Propagator: SEPropagator,
    }
    solver_class = get_solver_class(solvers, solver)

    # === check gradient is supported
    solver.assert_supports_gradient(gradient)

    # === init solver
    solver = solver_class(tsave, psi0, H, exp_ops, solver, gradient, options)

    # === run solver
    result = solver.run()

    # === return result
    return result  # noqa: RET504<|MERGE_RESOLUTION|>--- conflicted
+++ resolved
@@ -82,32 +82,20 @@
     tsave = jnp.asarray(tsave)
     exp_ops = jnp.asarray(exp_ops, dtype=cdtype()) if exp_ops is not None else None
 
-<<<<<<< HEAD
-=======
     # we implement the jitted vmap in another function to pre-convert QuTiP objects
     # (which are not JIT-compatible) to JAX arrays
->>>>>>> 87bd74df
     return _vmap_sesolve(H, psi0, tsave, exp_ops, solver, gradient, options)
 
 
 @partial(jax.jit, static_argnames=('solver', 'gradient', 'options'))
 def _vmap_sesolve(
     H: TimeArray,
-<<<<<<< HEAD
-    psi0: ArrayLike,
-    tsave: ArrayLike,
-    exp_ops: list[ArrayLike] | None = None,
-    solver: Solver = Tsit5(),  # noqa: B008
-    gradient: Gradient | None = None,
-    options: Options = Options(),  # noqa: B008
-=======
     psi0: Array,
     tsave: Array,
     exp_ops: Array | None,
     solver: Solver,
     gradient: Gradient | None,
     options: Options,
->>>>>>> 87bd74df
 ) -> Result:
     # === vectorize function
     # we vectorize over H and psi0, all other arguments are not vectorized
@@ -122,21 +110,12 @@
 
 def _sesolve(
     H: TimeArray,
-<<<<<<< HEAD
-    psi0: ArrayLike,
-    tsave: ArrayLike,
-    exp_ops: list[ArrayLike] | None = None,
-    solver: Solver = Tsit5(),  # noqa: B008
-    gradient: Gradient | None = None,
-    options: Options = Options(),  # noqa: B008
-=======
     psi0: Array,
     tsave: Array,
     exp_ops: Array | None,
     solver: Solver,
     gradient: Gradient | None,
     options: Options,
->>>>>>> 87bd74df
 ) -> Result:
     # === select solver class
     solvers = {
