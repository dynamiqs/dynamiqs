from __future__ import annotations

from functools import partial

import jax
import jax.numpy as jnp
from jax import Array
from jaxtyping import ArrayLike

from .._utils import cdtype
from ..core._utils import _astimearray, compute_vmap, get_solver_class
from ..gradient import Gradient
from ..options import Options
from ..result import Result
from ..solver import Dopri5, Dopri8, Euler, Propagator, Solver, Tsit5
from ..time_array import TimeArray
from .sediffrax import SEDopri5, SEDopri8, SEEuler, SETsit5
from .sepropagator import SEPropagator

__all__ = ['sesolve']


def sesolve(
    H: ArrayLike | TimeArray,
    psi0: ArrayLike,
    tsave: ArrayLike,
    *,
    exp_ops: list[ArrayLike] | None = None,
    solver: Solver = Tsit5(),  # noqa: B008
    gradient: Gradient | None = None,
    options: Options = Options(),  # noqa: B008
) -> Result:
    r"""Solve the Schrödinger equation.

    This function computes the evolution of the state vector $\ket{\psi(t)}$ at time
    $t$, starting from an initial state $\ket{\psi_0}$, according to the Schrödinger
    equation ($\hbar=1$)
    $$
        \frac{\dd\ket{\psi(t)}}{\dt} = -i H(t) \ket{\psi(t)},
    $$
    where $H(t)$ is the system's Hamiltonian at time $t$.

    Quote: Time-dependent Hamiltonian
        If the Hamiltonian depends on time, it can be converted to a time-array using
<<<<<<< HEAD
        [`dq.constant()`](/python_api/time_array/constant.html),
        [`dq.pwc()`](/python_api/time_array/pwc.html),
        [`dq.modulated()`](/python_api/time_array/modulated.html), or
        [`dq.timecallable()`](/python_api/time_array/timecallable.html). See
        [Defining Hamiltonians](/tutorials/defining-hamiltonians.html) for
        more details.
=======
        [`dq.constant()`][dynamiqs.constant], [`dq.pwc()`][dynamiqs.pwc],
        [`dq.modulated()`][dynamiqs.modulated], or
        [`dq.timecallable()`][dynamiqs.timecallable].
>>>>>>> 338e6593

    Quote: Running multiple simulations concurrently
        Both the Hamiltonian `H` and the initial state `psi0` can be batched to
        solve multiple Schrödinger equations concurrently. All other arguments are
        common to every batch. See
        [Batching simulations](/tutorials/batching-simulations.html) for more details.

    Args:
        H _(array-like or time-array of shape (bH?, n, n))_: Hamiltonian.
        psi0 _(array-like of shape (bpsi?, n, 1))_: Initial state.
        tsave _(array-like of shape (nt,))_: Times at which the states and expectation
            values are saved. The equation is solved from `tsave[0]` to `tsave[-1]`, or
            from `t0` to `tsave[-1]` if `t0` is specified in `options`.
        exp_ops _(list of array-like, of shape (nE, n, n), optional)_: List of
            operators for which the expectation value is computed.
        solver: Solver for the integration. Defaults to
            [`dq.solver.Tsit5`][dynamiqs.solver.Tsit5].
        gradient: Algorithm used to compute the gradient.
        options: Generic options, see [`dq.Options`][dynamiqs.Options].

    Returns:
        [`dq.Result`][dynamiqs.Result] object holding the result of the
            Schrödinger equation integration. It has the following attributes:

            - **states** _(array of shape (bH?, bpsi?, nt, n, 1))_ -- Saved states.
            - **expects** _(array of shape (bH?, bpsi?, nE, nt), optional)_ -- Saved
                expectation values.
            - **extra** _(PyTree, optional)_ -- Extra data saved with `save_extra()` if
                specified in `options`.
            - **infos** _(PyTree, optional)_ -- Solver-dependent information on the
                resolution.
            - **tsave** _(array of shape (nt,))_ -- Times for which results were saved.
            - **solver** _(Solver)_ -- Solver used.
            - **gradient** _(Gradient)_ -- Gradient used.
            - **options** _(Options)_ -- Options used.
    """
    # === convert arguments
    H = _astimearray(H)
    psi0 = jnp.asarray(psi0, dtype=cdtype())
    tsave = jnp.asarray(tsave)
    exp_ops = jnp.asarray(exp_ops, dtype=cdtype()) if exp_ops is not None else None

    # we implement the jitted vmap in another function to pre-convert QuTiP objects
    # (which are not JIT-compatible) to JAX arrays
    return _vmap_sesolve(H, psi0, tsave, exp_ops, solver, gradient, options)


@partial(jax.jit, static_argnames=('solver', 'gradient', 'options'))
def _vmap_sesolve(
    H: TimeArray,
    psi0: Array,
    tsave: Array,
    exp_ops: Array | None,
    solver: Solver,
    gradient: Gradient | None,
    options: Options,
) -> Result:
    # === vectorize function
    # we vectorize over H and psi0, all other arguments are not vectorized
    is_batched = (H.ndim > 2, psi0.ndim > 2, False, False, False, False, False)
    # the result is vectorized over `saved`
    out_axes = Result(None, None, None, None, 0, 0)
    f = compute_vmap(_sesolve, options.cartesian_batching, is_batched, out_axes)

    # === apply vectorized function
    return f(H, psi0, tsave, exp_ops, solver, gradient, options)


def _sesolve(
    H: TimeArray,
    psi0: Array,
    tsave: Array,
    exp_ops: Array | None,
    solver: Solver,
    gradient: Gradient | None,
    options: Options,
) -> Result:
    # === select solver class
    solvers = {
        Euler: SEEuler,
        Dopri5: SEDopri5,
        Dopri8: SEDopri8,
        Tsit5: SETsit5,
        Propagator: SEPropagator,
    }
    solver_class = get_solver_class(solvers, solver)

    # === check gradient is supported
    solver.assert_supports_gradient(gradient)

    # === init solver
    solver = solver_class(tsave, psi0, H, exp_ops, solver, gradient, options)

    # === run solver
    result = solver.run()

    # === return result
    return result  # noqa: RET504<|MERGE_RESOLUTION|>--- conflicted
+++ resolved
@@ -42,24 +42,17 @@
 
     Quote: Time-dependent Hamiltonian
         If the Hamiltonian depends on time, it can be converted to a time-array using
-<<<<<<< HEAD
-        [`dq.constant()`](/python_api/time_array/constant.html),
-        [`dq.pwc()`](/python_api/time_array/pwc.html),
-        [`dq.modulated()`](/python_api/time_array/modulated.html), or
-        [`dq.timecallable()`](/python_api/time_array/timecallable.html). See
-        [Defining Hamiltonians](/tutorials/defining-hamiltonians.html) for
+        [`dq.constant()`][dynamiqs.constant], [`dq.pwc()`][dynamiqs.pwc], 
+        [`dq.modulated()`][dynamiqs.modulated], or
+        [`dq.timecallable()`][dynamiqs.timecallable]. See
+        [Time-dependent operators](/tutorials/defining-hamiltonians.md) for
         more details.
-=======
-        [`dq.constant()`][dynamiqs.constant], [`dq.pwc()`][dynamiqs.pwc],
-        [`dq.modulated()`][dynamiqs.modulated], or
-        [`dq.timecallable()`][dynamiqs.timecallable].
->>>>>>> 338e6593
 
     Quote: Running multiple simulations concurrently
         Both the Hamiltonian `H` and the initial state `psi0` can be batched to
         solve multiple Schrödinger equations concurrently. All other arguments are
         common to every batch. See
-        [Batching simulations](/tutorials/batching-simulations.html) for more details.
+        [Batching simulations](/tutorials/batching-simulations.md) for more details.
 
     Args:
         H _(array-like or time-array of shape (bH?, n, n))_: Hamiltonian.
