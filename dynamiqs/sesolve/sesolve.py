--- conflicted
+++ resolved
@@ -6,19 +6,8 @@
 from jax import numpy as jnp
 from jaxtyping import ArrayLike
 
-<<<<<<< HEAD
 from .schrodinger_term import SchrodingerTerm
-from .._utils import (
-    SolverArgs,
-    _get_adjoint_class,
-    _get_solver_class,
-    merge_complex,
-    save_fn,
-    split_complex,
-)
-=======
 from .._utils import SolverArgs, _get_adjoint_class, _get_solver_class, save_fn
->>>>>>> c99190be
 from ..gradient import Autograd, Gradient
 from ..options import Options
 from ..result import Result
