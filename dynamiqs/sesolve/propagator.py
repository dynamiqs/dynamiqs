--- conflicted
+++ resolved
@@ -2,11 +2,7 @@
 from torch import Tensor
 
 from ..solvers.propagator import Propagator
-<<<<<<< HEAD
-from ..solvers.utils.solver_utils import cache
-=======
 from ..solvers.utils.utils import cache
->>>>>>> 4c096237
 
 
 class SEPropagator(Propagator):
