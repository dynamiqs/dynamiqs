from __future__ import annotations

from functools import partial

import jax
import jax.numpy as jnp
from jaxtyping import ArrayLike

from ..core._utils import _astimearray, compute_vmap, get_solver_class
from ..gradient import Gradient
from ..options import Options
from ..result import Result
from ..solver import Dopri5, Dopri8, Euler, Propagator, Solver, Tsit5
from ..time_array import TimeArray
from ..utils.array_types import cdtype
from ..utils.utils import todm
from .mediffrax import MEDopri5, MEDopri8, MEEuler, METsit5
from .mepropagator import MEPropagator


def mesolve(
    H: ArrayLike | TimeArray,
    jump_ops: list[ArrayLike | TimeArray],
    rho0: ArrayLike,
    tsave: ArrayLike,
    *,
    exp_ops: list[ArrayLike] | None = None,
    solver: Solver = Tsit5(),  # noqa: B008
    gradient: Gradient | None = None,
    options: Options = Options(),  # noqa: B008
) -> Result:
    r"""Solve the Lindblad master equation.

    This function computes the evolution of the density matrix $\rho(t)$ at time $t$,
    starting from an initial state $\rho_0$, according to the Lindblad master
    equation ($\hbar=1$)
    $$
        \frac{\dd\rho(t)}{\dt} = -i[H(t), \rho(t)]
        + \sum_{k=1}^N \left(
            L_k(t) \rho(t) L_k^\dag(t)
            - \frac{1}{2} L_k^\dag(t) L_k(t) \rho(t)
            - \frac{1}{2} \rho(t) L_k^\dag(t) L_k(t)
        \right),
    $$
    where $H(t)$ is the system's Hamiltonian at time $t$ and $\{L_k(t)\}$ is a
    collection of jump operators at time $t$.

    Quote: Time-dependent Hamiltonian or jump operators
        If the Hamiltonian or the jump operators depend on time, they can be converted
        to a time-array using [`dq.totime`](/python_api/totime/totime.html).

    Quote: Running multiple simulations concurrently
        The Hamiltonian `H`, the jump operators `jump_ops` and the initial density
        matrix `rho0` can be batched to solve multiple master equations concurrently.
        All other arguments are common to every batch.

    Args:
        H _(array-like or time-array of shape (bH?, n, n))_: Hamiltonian.
        jump_ops _(list of array-like or time-array, of shape (nL, bL?, n, n))_: List
            of jump operators.
        rho0 _(array-like of shape (brho?, n, 1) or (brho?, n, n))_: Initial state.
        tsave _(array-like of shape (nt,))_: Times at which the states and expectation
            values are saved. The equation is solved from `tsave[0]` to `tsave[-1]`, or
            from `t0` to `tsave[-1]` if `t0` is specified in `options`.
        exp_ops _(list of array-like, of shape (nE, n, n), optional)_: List of
            operators for which the expectation value is computed.
        solver: Solver for the integration. Defaults to
            [`dq.solver.Tsit5()`](/python_api/solver/Tsit5.html).
        gradient: Algorithm used to compute the gradient.
        options: Generic options, see [`dq.Options`](/python_api/options/Options.html).

    Returns:
        [`dq.Result`](/python_api/result/Result.html) object holding the result of the
            Lindblad master equation integration. It has the following attributes:

            - **states** _(array of shape (bH?, brho?, nt, n, n))_ -- Saved states.
            - **expects** _(array of shape (bH?, brho?, nE, nt), optional)_ -- Saved
                expectation values.
            - **extra** _(PyTree, optional)_ -- Extra data saved with `save_extra()` if
                specified in `options`.
            - **tsave** _(array of shape (nt,))_ -- Times for which states and
                expectation values were saved.
            - **solver** _(Solver)_ -- Solver used.
            - **gradient** _(Gradient)_ -- Gradient used.
            - **options** _(Options)_ -- Options used.
    """
    # === convert arguments
    H = _astimearray(H)
    jump_ops = [_astimearray(jump_op) for jump_op in jump_ops]
    rho0 = jnp.asarray(rho0, dtype=cdtype())
    rho0 = todm(rho0)
    tsave = jnp.asarray(tsave)
    exp_ops = jnp.asarray(exp_ops, dtype=cdtype()) if exp_ops is not None else None

<<<<<<< HEAD
    # === check len(jump_ops) > 0
    if len(jump_ops) == 0:
        raise ValueError(
            'At least one jump operator must be provided for `dq.mesolve`. If you do not'
            ' need jump operators, consider using `dq.sesolve` instead.'
        )

=======
    return _vmap_mesolve(H, jump_ops, rho0, tsave, exp_ops, solver, gradient, options)


@partial(jax.jit, static_argnames=('solver', 'gradient', 'options'))
def _vmap_mesolve(
    H: TimeArray,
    jump_ops: list[TimeArray],
    rho0: ArrayLike,
    tsave: ArrayLike,
    exp_ops: list[ArrayLike] | None = None,
    solver: Solver = Tsit5(),  # noqa: B008
    gradient: Gradient | None = None,
    options: Options = Options(),  # noqa: B008
) -> Result:
>>>>>>> 6ac5c062
    # === vectorize function
    # we vectorize over H, jump_ops and rho0, all other arguments are not vectorized
    is_batched = (
        H.ndim > 2,
<<<<<<< HEAD
        [jump_op.ndim > 2 for jump_op in jump_ops],
=======
        False,  # todo: this is a temporary fix
>>>>>>> 6ac5c062
        rho0.ndim > 2,
        False,
        False,
        False,
        False,
        False,
    )
    # the result is vectorized over `saved`
    out_axes = Result(None, None, None, None, 0)

    f = compute_vmap(_mesolve, options.cartesian_batching, is_batched, out_axes)

    # === apply vectorized function
    return f(
        H,
        jump_ops,
        rho0,
        tsave,
        exp_ops,
        solver,
        gradient,
        options,
    )


def _mesolve(
    H: TimeArray,
    jump_ops: list[TimeArray],
    rho0: ArrayLike,
    tsave: ArrayLike,
    exp_ops: list[ArrayLike] | None = None,
    solver: Solver = Tsit5(),  # noqa: B008
    gradient: Gradient | None = None,
    options: Options = Options(),  # noqa: B008
) -> Result:
    # === select solver class
    solvers = {
        Euler: MEEuler,
        Dopri5: MEDopri5,
        Dopri8: MEDopri8,
        Tsit5: METsit5,
        Propagator: MEPropagator,
    }
    solver_class = get_solver_class(solvers, solver)

    # === check gradient is supported
    solver.assert_supports_gradient(gradient)

    # === init solver
    solver = solver_class(tsave, rho0, H, exp_ops, solver, gradient, options, jump_ops)

    # === run solver
    result = solver.run()

    # === return result
    return result  # noqa: RET504<|MERGE_RESOLUTION|>--- conflicted
+++ resolved
@@ -92,15 +92,13 @@
     tsave = jnp.asarray(tsave)
     exp_ops = jnp.asarray(exp_ops, dtype=cdtype()) if exp_ops is not None else None
 
-<<<<<<< HEAD
     # === check len(jump_ops) > 0
     if len(jump_ops) == 0:
         raise ValueError(
-            'At least one jump operator must be provided for `dq.mesolve`. If you do not'
-            ' need jump operators, consider using `dq.sesolve` instead.'
+            'At least one jump operator must be provided for `dq.mesolve`. If you do'
+            ' not need jump operators, consider using `dq.sesolve` instead.'
         )
 
-=======
     return _vmap_mesolve(H, jump_ops, rho0, tsave, exp_ops, solver, gradient, options)
 
 
@@ -115,16 +113,11 @@
     gradient: Gradient | None = None,
     options: Options = Options(),  # noqa: B008
 ) -> Result:
->>>>>>> 6ac5c062
     # === vectorize function
     # we vectorize over H, jump_ops and rho0, all other arguments are not vectorized
     is_batched = (
         H.ndim > 2,
-<<<<<<< HEAD
         [jump_op.ndim > 2 for jump_op in jump_ops],
-=======
-        False,  # todo: this is a temporary fix
->>>>>>> 6ac5c062
         rho0.ndim > 2,
         False,
         False,
@@ -138,16 +131,7 @@
     f = compute_vmap(_mesolve, options.cartesian_batching, is_batched, out_axes)
 
     # === apply vectorized function
-    return f(
-        H,
-        jump_ops,
-        rho0,
-        tsave,
-        exp_ops,
-        solver,
-        gradient,
-        options,
-    )
+    return f(H, jump_ops, rho0, tsave, exp_ops, solver, gradient, options)
 
 
 def _mesolve(
