--- conflicted
+++ resolved
@@ -29,11 +29,7 @@
     def __init__(self, *args, **kwargs):
         super().__init__(*args, **kwargs)
 
-<<<<<<< HEAD
-        if not self.options.trace_normalization:
-=======
         if not self.options.sqrt_normalization:
->>>>>>> f92722da
             # define cached operators
             # self.M0, self.M0rev: (b_H, 1, n, n)
             # self.M1s: (1, len(jump_ops), n, n)
@@ -65,13 +61,8 @@
             self.M0rev = cache(lambda H_nh: self.Srev + 1j * self.dt * H_nh @ self.Srev)
 
             # define M1s and M1srev
-<<<<<<< HEAD
-            self.M1s = sqrt(self.dt) * self.S @ self.jump_ops
-            self.M1srev = sqrt(self.dt) * self.Srev @ self.jump_ops
-=======
             self.M1s = sqrt(self.dt) * self.jump_ops @ self.S
             self.M1srev = sqrt(self.dt) * self.jump_ops @ self.Srev
->>>>>>> f92722da
 
         self.M0dag = cache(lambda M0: M0.mH)  # (b_H, 1, n, n)
         self.M1sdag = self.M1s.mH  # (1, len(jump_ops), n, n)
