from __future__ import annotations

from math import sqrt

import torch
from torch import Tensor

from ..solvers.ode.fixed_solver import AdjointFixedSolver
<<<<<<< HEAD
from ..solvers.utils.solver_utils import cache, inv_sqrtm, kraus_map
from ..utils.utils import trace
=======
from ..solvers.utils.utils import cache, inv_sqrtm, kraus_map
from ..utils.utils import unit
>>>>>>> 4c096237
from .me_solver import MESolver


class MERouchon(MESolver, AdjointFixedSolver):
    def __init__(self, *args, **kwargs):
        super().__init__(*args, **kwargs)

        self.n = self.H.size(-1)
        self.I = torch.eye(self.n, device=self.H.device, dtype=self.H.dtype)  # (n, n)


class MERouchon1(MERouchon):
    def __init__(self, *args, **kwargs):
        super().__init__(*args, **kwargs)

        # define cached operators
        self.M0 = cache(lambda H_nh: self.I - 1j * self.dt * H_nh)  # (b_H, 1, n, n)
        self.M0dag = cache(lambda M0: M0.mH)  # (b_H, 1, n, n)
        self.M0rev = cache(lambda H_nh: self.I + 1j * self.dt * H_nh)  # (b_H, 1, n, n)

        self.M1s = sqrt(self.dt) * self.jump_ops  # (1, len(jump_ops), n, n)
        self.M1sdag = self.M1s.mH  # (1, len(jump_ops), n, n)

    def forward(self, t: float, rho: Tensor) -> Tensor:
        r"""Compute $\rho(t+dt)$ using a Rouchon method of order 1.

        Args:
            t: Time.
            rho: Density matrix of shape `(b_H, b_rho, n, n)`.

        Returns:
            Density matrix at next time step, as tensor of shape `(b_H, b_rho, n, n)`.
        """
        # rho: (b_H, b_rho, n, n) -> (b_H, b_rho, n, n)

        # compute cached operators
        H = self.H(t)  # (b_H, 1, n, n)
        H_nh = self.H_nh(H)  # (b_H, 1, n, n)
        M0 = self.M0(H_nh)  # (b_H, 1, n, n)

        # compute rho(t+dt)
        rho = kraus_map(rho, M0) + kraus_map(rho, self.M1s)  # (b_H, b_rho, n, n)

        # normalize by the trace
        rho = unit(rho)

        return rho

    def backward_augmented(self, t: float, rho: Tensor, phi: Tensor):
        r"""Compute $\rho(t-dt)$ and $\phi(t-dt)$ using a Rouchon method of order 1.

        Args:
            t: Time.
            dt: Time step.
            rho: Density matrix of shape `(b_H, b_rho, n, n)`.
            phi: Adjoint state matrix of shape `(b_H, b_rho, n, n)`.

        Returns:
            Density matrix and adjoint state matrix at previous time step, as tensors of
            shape `(b_H, b_rho, n, n)`.
        """
        # rho: (b_H, b_rho, n, n) -> (b_H, b_rho, n, n)
        # phi: (b_H, b_rho, n, n) -> (b_H, b_rho, n, n)

        # compute cached operators
        H = self.H(t)  # (b_H, 1, n, n)
        H_nh = self.H_nh(H)  # (b_H, 1, n, n)
        M0 = self.M0(H_nh)  # (b_H, 1, n, n)
        M0dag = self.M0dag(M0)  # (b_H, 1, n, n)
        M0rev = self.M0rev(H_nh)  # (b_H, 1, n, n)

        # compute rho(t-dt)
        rho = kraus_map(rho, M0rev) - kraus_map(rho, self.M1s)
        # normalize by the trace
        rho = unit(rho)

        # compute phi(t-dt)
        phi = kraus_map(phi, M0dag) + kraus_map(phi, self.M1sdag)

        return rho, phi


class MERouchon1_5(MERouchon):
    # TODO implement caching
    def forward(self, t: float, rho: Tensor) -> Tensor:
        r"""Compute $\rho(t+dt)$ using a Rouchon method of order 1.5.

        Note:
            No need for trace renormalization since the scheme is trace-preserving
            by construction.

        Args:
            t: Time.
            rho: Density matrix of shape `(b_H, b_rho, n, n)`.

        Returns:
            Density matrix at next time step, as tensor of shape `(b_H, b_rho, n, n)`.
        """
        # rho: (b_H, b_rho, n, n) -> (b_H, b_rho, n, n)

        # non-hermitian Hamiltonian at time t
        H_nh = self.H - 0.5j * self.sum_no_jump  # (b_H, 1, n, n)

        # build time-dependent Kraus operators
        M0 = self.I - 1j * self.dt * H_nh  # (b_H, 1, n, n)
        Ms = sqrt(self.dt) * self.jump_ops  # (1, len(jump_ops), n, n)

        # build normalization matrix
        S = M0.mH @ M0 + self.dt * self.sum_no_jump  # (b_H, 1, n, n)
        # TODO Fix `inv_sqrtm` (size not compatible and linalg.solve RuntimeError)
        S_inv_sqrtm = inv_sqrtm(S)  # (b_H, 1, n, n)

        # compute rho(t+dt)
        rho = kraus_map(rho, S_inv_sqrtm)  # (b_H, b_rho, n, n)
        rho = kraus_map(rho, M0) + kraus_map(rho, Ms)  # (b_H, b_rho, n, n)

        return rho

    def backward_augmented(self, t: float, rho: Tensor, phi: Tensor):
        raise NotImplementedError


class MERouchon2(MERouchon):
    def __init__(self, *args, **kwargs):
        super().__init__(*args, **kwargs)

        # define cached operators
        self.M0 = cache(
            lambda H_nh: self.I - 1j * self.dt * H_nh - 0.5 * self.dt**2 * H_nh @ H_nh
        )  # (b_H, 1, n, n)
        self.M0dag = cache(lambda M0: M0.mH)  # (b_H, 1, n, n)
        self.M0rev = cache(
            lambda H_nh: self.I + 1j * self.dt * H_nh - 0.5 * self.dt**2 * H_nh @ H_nh
        )  # (b_H, 1, n, n)
        self.M1s = cache(
            lambda M0: 0.5 * sqrt(self.dt) * (self.jump_ops @ M0 + M0 @ self.jump_ops)
        )  # (b_H, len(jump_ops), n, n)
        self.M1sdag = cache(lambda M1s: M1s.mH)  # (b_H, len(jump_ops), n, n)

    def forward(self, t: float, rho: Tensor) -> Tensor:
        r"""Compute $\rho(t+dt)$ using a Rouchon method of order 2.

        Note:
            For fast time-varying Hamiltonians, this method is not order 2 because the
            second-order time derivative term is neglected. This term could be added in
            the zero-th order Kraus operator if needed, as `M0 += -0.5j * dt**2 *
            \dot{H}`.

        Args:
            t: Time.
            rho: Density matrix of shape `(b_H, b_rho, n, n)`.

        Returns:
            Density matrix at next time step, as tensor of shape `(b_H, b_rho, n, n)`.
        """
        # rho: (b_H, b_rho, n, n) -> (b_H, b_rho, n, n)

        # compute cached operators
        H = self.H(t)  # (b_H, 1, n, n)
        H_nh = self.H_nh(H)  # (b_H, 1, n, n)
        M0 = self.M0(H_nh)  # (b_H, 1, n, n)
        M1s = self.M1s(M0)  # (b_H, len(jump_ops), n, n)

        # compute rho(t+dt)
        tmp = kraus_map(rho, M1s)  # (b_H, b_rho, n, n)
        rho = kraus_map(rho, M0) + tmp + 0.5 * kraus_map(tmp, M1s)  # (b_H, b_rho, n, n)

        # normalize by the trace
        rho = unit(rho)  # (b_H, b_rho, n, n)

        return rho

    def backward_augmented(self, t: float, rho: Tensor, phi: Tensor):
        r"""Compute $\rho(t-dt)$ and $\phi(t-dt)$ using a Rouchon method of order 2.

        Note:
            For fast time-varying Hamiltonians, this method is not order 2 because the
            second-order time derivative term is neglected. This term could be added in
            the zero-th order Kraus operator if needed, as `M0 += -0.5j * dt**2 *
            \dot{H}`.

        Args:
            t: Time.
            dt: Time step.
            rho: Density matrix of shape `(b_H, b_rho, n, n)`.
            phi: Adjoint state matrix of shape `(b_H, b_rho, n, n)`.

        Returns:
            Density matrix and adjoint state matrix at previous time step, as tensors
            of shape `(b_H, b_rho, n, n)`.
        """
        # rho: (b_H, b_rho, n, n) -> (b_H, b_rho, n, n)
        # phi: (b_H, b_rho, n, n) -> (b_H, b_rho, n, n)

        # compute cached operators
        H = self.H(t)
        H_nh = self.H_nh(H)
        M0 = self.M0(H_nh)
        M0dag = self.M0dag(M0)
        M0rev = self.M0rev(H_nh)
        M1s = self.M1s(M0)
        M1sdag = self.M1sdag(M1s)

        # compute rho(t-dt)
        tmp = kraus_map(rho, M1s)
        rho = kraus_map(rho, M0rev) - tmp + 0.5 * kraus_map(tmp, M1s)
        # normalize by the trace
        rho = unit(rho)

        # compute phi(t-dt)
        tmp = kraus_map(phi, M1sdag)
        phi = kraus_map(phi, M0dag) + tmp + 0.5 * kraus_map(tmp, M1sdag)

        return rho, phi<|MERGE_RESOLUTION|>--- conflicted
+++ resolved
@@ -6,13 +6,8 @@
 from torch import Tensor
 
 from ..solvers.ode.fixed_solver import AdjointFixedSolver
-<<<<<<< HEAD
-from ..solvers.utils.solver_utils import cache, inv_sqrtm, kraus_map
-from ..utils.utils import trace
-=======
 from ..solvers.utils.utils import cache, inv_sqrtm, kraus_map
 from ..utils.utils import unit
->>>>>>> 4c096237
 from .me_solver import MESolver
 
 
