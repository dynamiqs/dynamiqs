from __future__ import annotations

from functools import reduce

import jax
import jax.numpy as jnp
import numpy as np
from jax import Array
from jaxtyping import ArrayLike

from ..._checks import check_shape
from ..._utils import cdtype, on_cpu

__all__ = [
    'dag',
    'powm',
    'expm',
    'cosm',
    'sinm',
    'trace',
    'tracemm',
    'ptrace',
    'tensor',
    'expect',
    'norm',
    'unit',
    'dissipator',
    'lindbladian',
    'isket',
    'isbra',
    'isdm',
    'isop',
    'isherm',
    'toket',
    'tobra',
    'todm',
    'proj',
    'braket',
    'overlap',
    'fidelity',
    'entropy_vn',
    'bloch_coordinates',
]


def dag(x: ArrayLike) -> Array:
    r"""Returns the adjoint (complex conjugate transpose) of a matrix.

    Args:
        x _(array_like of shape (..., m, n))_: Matrix.

    Returns:
       _(array of shape (..., n, m))_ Adjoint of `x`.

    Note-: Equivalent JAX syntax
        This function is equivalent to `x.mT.conj()`.

    Examples:
        >>> dq.fock(2, 0)
        Array([[1.+0.j],
               [0.+0.j]], dtype=complex64)
        >>> dq.dag(dq.fock(2, 0))
        Array([[1.-0.j, 0.-0.j]], dtype=complex64)
    """
    x = jnp.asarray(x)
    check_shape(x, 'x', '(..., m, n)')
    return x.mT.conj()


def powm(x: ArrayLike, n: int) -> Array:
    """Returns the $n$-th matrix power of an array.

    Args:
        x _(array_like of shape (..., n, n))_: Square matrix.
        n: Integer exponent.

    Returns:
        _(array of shape (..., n, n))_ Matrix power of `x`.

    Note-: Equivalent JAX syntax
        This function is equivalent to `jnp.linalg.matrix_power(x, n)`.

    Examples:
        >>> dq.powm(dq.sigmax(), 2)
        Array([[1.+0.j, 0.+0.j],
               [0.+0.j, 1.+0.j]], dtype=complex64)
    """
    x = jnp.asarray(x)
    check_shape(x, 'x', '(..., n, n)')
    return jnp.linalg.matrix_power(x, n)


def expm(x: ArrayLike, *, max_squarings: int = 16) -> Array:
    """Returns the matrix exponential of an array.

    The exponential is computed using the scaling-and-squaring approximation method.

    Args:
        x _(array_like of shape (..., n, n))_: Square matrix.
        max_squarings: Number of squarings.

    Returns:
        _(array of shape (..., n, n))_ Matrix exponential of `x`.

    Note-: Equivalent JAX syntax
        This function is equivalent to
        `jnp.scipy.linalg.expm(x, max_squarings=max_squarings)`.

    Examples:
        >>> dq.expm(dq.sigmaz())
        Array([[2.718+0.j, 0.   +0.j],
               [0.   +0.j, 0.368+0.j]], dtype=complex64)
    """
    x = jnp.asarray(x)
    check_shape(x, 'x', '(..., n, n)')
    return jax.scipy.linalg.expm(x, max_squarings=max_squarings)


def cosm(x: ArrayLike) -> Array:
    r"""Returns the cosine of an array.

    Args:
        x _(array_like of shape (..., n, n))_: Square matrix.

    Returns:
        _(array of shape (..., n, n))_ Cosine of `x`.

    Note:
        This function uses [`jax.scipy.linalg.expm()`](https://jax.readthedocs.io/en/latest/_autosummary/jax.scipy.linalg.expm.html)
        to compute the cosine of a matrix $A$:
        $$
            \cos(A) = \frac{e^{iA} + e^{-iA}}{2}
        $$

    Examples:
        >>> dq.cosm(jnp.pi * dq.sigmax())
        Array([[-1.+0.j,  0.+0.j],
               [ 0.+0.j, -1.+0.j]], dtype=complex64)
    """
    x = jnp.asarray(x)
    check_shape(x, 'x', '(..., n, n)')
    return 0.5 * (expm(1j * x) + expm(-1j * x))


def sinm(x: ArrayLike) -> Array:
    r"""Returns the sine of an array.

    Args:
        x _(array_like of shape (..., n, n))_: Square matrix.

    Returns:
        _(array of shape (..., n, n))_ Sine of `x`.

    Note:
        This function uses [`jax.scipy.linalg.expm()`](https://jax.readthedocs.io/en/latest/_autosummary/jax.scipy.linalg.expm.html)
        to compute the sine of a matrix $A$:
        $$
            \sin(A) = \frac{e^{iA} - e^{-iA}}{2i}
        $$

    Examples:
        >>> dq.sinm(0.5 * jnp.pi * dq.sigmax())
        Array([[0.-0.j, 1.-0.j],
               [1.-0.j, 0.-0.j]], dtype=complex64)
    """
    x = jnp.asarray(x)
    check_shape(x, 'x', '(..., n, n)')
    return -0.5j * (expm(1j * x) - expm(-1j * x))


def trace(x: ArrayLike) -> Array:
    r"""Returns the trace of an array along its last two dimensions.

    Args:
        x _(array_like of shape (..., n, n))_: Array.

    Returns:
        _(array of shape (...))_ Trace of `x`.

    Examples:
        >>> x = jnp.ones((3, 3))
        >>> dq.trace(x)
        Array(3., dtype=float32)
    """
    x = jnp.asarray(x)
    check_shape(x, 'x', '(..., n, n)')
    return x.trace(axis1=-1, axis2=-2)


def tracemm(x: ArrayLike, y: ArrayLike) -> Array:
    r"""Return the trace of a matrix multiplication using a fast implementation.

    The trace is computed as `sum(x * y.T)` where `*` is the element-wise product,
    instead of `trace(x @ y)` where `@` is the matrix product. Indeed, we have:

    $$
        \tr{xy} = \sum_i (xy)_{ii}
                = \sum_{i,j} x_{ij} y_{ji}
                = \sum_{i,j} x_{ij} (y^\intercal)_{ij}
                = \sum_{i,j} (x * y^\intercal)_{ij}
    $$

    Note:
        The resulting time complexity for $n\times n$ matrices is $\mathcal{O}(n^2)$
        instead of $\mathcal{O}(n^3)$ with the naive formula.

    Args:
        x _(array_like of shape (..., n, n))_: Array.
        y _(array_like of shape (..., n, n))_: Array.

    Returns:
        _(array of shape (...))_ Trace of `x @ y`.

    Examples:
        >>> x = jnp.ones((3, 3))
        >>> y = jnp.ones((3, 3))
        >>> dq.tracemm(x, y)
        Array(9., dtype=float32)
    """
    x = jnp.asarray(x)
    y = jnp.asarray(y)
    check_shape(x, 'x', '(..., n, n)')
    check_shape(y, 'y', '(..., n, n)')
    return (x * y.mT).sum((-2, -1))


def _hdim(x: ArrayLike) -> int:
    x = jnp.asarray(x)
    return x.shape[-2] if isket(x) else x.shape[-1]


# @partial(jax.jit, static_argnums=(1, 2))
def ptrace(x: ArrayLike, keep: int | tuple[int, ...], dims: tuple[int, ...]) -> Array:
    r"""Returns the partial trace of a ket, bra or density matrix.

    Args:
        x _(array_like of shape (..., n, 1) or (..., 1, n) or (..., n, n))_: Ket, bra or
            density matrix of a composite system.
        keep _(int or tuple of ints)_: Dimensions to keep after partial trace.
        dims _(tuple of ints)_: Dimensions of each subsystem in the composite system
            Hilbert space tensor product.

    Returns:
        _(array of shape (..., m, m))_ Density matrix (with `m <= n`).

    Raises:
        ValueError: If `x` is not a ket, bra or density matrix.
        ValueError: If `dims` does not match the shape of `x`, or if `keep` is
            incompatible with `dims`.

    Note:
        The returned object is always a density matrix, even if the input is a ket or a
        bra.

    Examples:
        >>> psi_abc = dq.tensor(dq.fock(3, 0), dq.fock(4, 2), dq.fock(5, 1))
        >>> psi_abc.shape
        (60, 1)
        >>> rho_a = dq.ptrace(psi_abc, 0, (3, 4, 5))
        >>> rho_a.shape
        (3, 3)
        >>> rho_bc = dq.ptrace(psi_abc, (1, 2), (3, 4, 5))
        >>> rho_bc.shape
        (20, 20)
    """
    x = jnp.asarray(x)
    check_shape(x, 'x', '(..., n, 1)', '(..., 1, n)', '(..., n, n)')

    # convert keep and dims to numpy arrays
    keep = np.asarray([keep] if isinstance(keep, int) else keep)  # e.g. [1, 2]
    dims = np.asarray(dims)  # e.g. [20, 2, 5]
    ndims = len(dims)  # e.g. 3

    # check that input dimensions match
    hdim = _hdim(x)
    prod_dims = np.prod(dims)
    if prod_dims != hdim:
        dims_prod_str = '*'.join(str(d) for d in dims) + f'={prod_dims}'
        raise ValueError(
            'Argument `dims` must match the Hilbert space dimension of `x` of'
            f' {hdim}, but the product of its values is {dims_prod_str}.'
        )
    if np.any(keep < 0) or np.any(keep > len(dims) - 1):
        raise ValueError(
            'Argument `keep` must match the Hilbert space structure specified by'
            ' `dims`.'
        )

    # sort keep
    keep.sort()

    # create einsum alphabet
    alphabet = 'abcdefghijklmnopqrstuvwxyzABCDEFGHIJKLMNOPQRSTUVWXYZ'

    # compute einsum equations
    eq1 = alphabet[:ndims]  # e.g. 'abc'
    unused = iter(alphabet[ndims:])
    eq2 = ''.join(
        [next(unused) if i in keep else eq1[i] for i in range(ndims)]
    )  # e.g. 'ade'

    bshape = x.shape[:-2]

    # trace out x over unkept dimensions
    if isket(x) or isbra(x):
        x = x.reshape(*bshape, *dims)  # e.g. (..., 20, 2, 5)
        eq = f'...{eq1},...{eq2}'  # e.g. '...abc,...ade'
        x = jnp.einsum(eq, x, x.conj())  # e.g. (..., 2, 5, 2, 5)
    else:
        x = x.reshape(*bshape, *dims, *dims)  # e.g. (..., 20, 2, 5, 20, 2, 5)
        eq = f'...{eq1}{eq2}'  # e.g. '...abcade'
        x = jnp.einsum(eq, x)  # e.g. (..., 2, 5, 2, 5)

    nkeep = np.prod(dims[keep])  # e.g. 10
    return x.reshape(*bshape, nkeep, nkeep)  # e.g. (..., 10, 10)


def tensor(*args: ArrayLike) -> Array:
    r"""Returns the tensor product of multiple kets, bras, density matrices or
    operators.

    The returned array shape is:

    - $(..., n, 1)$ with $n=\prod_k n_k$ if all input arrays are kets with shape
      $(..., n_k, 1)$,
    - $(..., 1, n)$ with $n=\prod_k n_k$ if all input arrays are bras with shape
      $(..., 1, n_k)$,
    - $(..., n, n)$ with $n=\prod_k n_k$ if all input arrays are density matrices or
      operators with shape $(..., n_k, n_k)$.

    Args:
        *args _(array_like of shape (..., n_k, 1) or (..., 1, n_k) or (..., n_k, n_k))_:
            Variable length argument list of kets, bras, density matrices or operators.

    Returns:
        _(array of shape (..., n, 1) or (..., 1, n) or (..., n, n))_ Tensor product of
            the input arrays.

    Examples:
        >>> psi = dq.tensor(dq.fock(3, 0), dq.fock(4, 2), dq.fock(5, 1))
        >>> psi.shape
        (60, 1)
    """
    args = [jnp.asarray(arg) for arg in args]

    # TODO: use jax.lax.reduce
    return reduce(_bkron, args)


# batched Kronecker product of two arrays
_bkron = jnp.vectorize(jnp.kron, signature='(a,b),(c,d)->(ac,bd)')


def expect(O: ArrayLike, x: ArrayLike) -> Array:
    r"""Returns the expectation value of an operator or list of operators on a ket, bra
    or density matrix.

    The expectation value $\braket{O}$ of an operator $O$ is computed

    - as $\braket{O}=\braket{\psi|O|\psi}$ if `x` is a ket $\ket\psi$ or bra $\bra\psi$,
    - as $\braket{O}=\tr{O\rho}$ if `x` is a density matrix $\rho$.

    Warning:
        The returned array is complex-valued. If the operator $O$ corresponds to a
        physical observable, it is Hermitian: $O^\dag=O$, and the expectation value
        is real. One can then keep only the real values of the returned array using
        `dq.expect(O, x).real`.

    Args:
        O _(array_like of shape (nO?, n, n))_: Arbitrary operator or list of _nO_
            operators.
        x _(array_like of shape (..., n, 1) or (..., 1, n) or (..., n, n))_: Ket,
            bra or density matrix.

    Returns:
        _(array of shape (nO?, ...))_ Complex-valued expectation value.

    Raises:
        ValueError: If `x` is not a ket, bra or density matrix.

    Examples:
        >>> O = dq.number(16)
        >>> psi = dq.coherent(16, 2.0)
        >>> dq.expect(O, psi)
        Array(4.+0.j, dtype=complex64)
        >>> psis = [dq.fock(16, i) for i in range(5)]
        >>> dq.expect(O, psis).shape
        (5,)
        >>> Os = [dq.position(16), dq.momentum(16)]
        >>> dq.expect(Os, psis).shape
        (2, 5)
    """
    O = jnp.asarray(O)
    x = jnp.asarray(x)
    check_shape(O, 'O', '(?, n, n)', subs={'?': 'nO?'})
    check_shape(x, 'x', '(..., n, 1)', '(..., 1, n)', '(..., n, n)')

    f = _expect_single
    if O.ndim > 2:
        f = jax.vmap(f, in_axes=(0, None))
    return f(O, x)


def _expect_single(O: Array, x: Array) -> Array:
    # O: (n, n), x: (..., n, m)
    if isket(x):
        return (dag(x) @ O @ x).squeeze((-1, -2))  # <x|O|x>
    elif isbra(x):
        return (x @ O @ dag(x)).squeeze((-1, -2))
    else:
        return tracemm(O, x)  # tr(Ox)


def norm(x: ArrayLike) -> Array:
    r"""Returns the norm of a ket, bra or density matrix.

    For a ket or a bra, the returned norm is $\sqrt{\braket{\psi|\psi}}$. For a density
    matrix, it is $\tr{\rho}$.

    Args:
        x _(array_like of shape (..., n, 1) or (..., 1, n) or (..., n, n))_: Ket, bra or
            density matrix.

    Returns:
        _(array of shape (...))_ Real-valued norm of `x`.

    Raises:
        ValueError: If `x` is not a ket, bra or density matrix.

    Examples:
        For a ket:
        >>> psi = dq.fock(4, 0) + dq.fock(4, 1)
        >>> dq.norm(psi)
        Array(1.414, dtype=float32)

        For a density matrix:
        >>> rho = dq.fock_dm(4, 0) + dq.fock_dm(4, 1) + dq.fock_dm(4, 2)
        >>> dq.norm(rho)
        Array(3., dtype=float32)
    """
    x = jnp.asarray(x)
    check_shape(x, 'x', '(..., n, 1)', '(..., 1, n)', '(..., n, n)')

    if isket(x) or isbra(x):
        return jnp.linalg.norm(x, axis=(-1, -2)).real
    else:
        return trace(x).real


def unit(x: ArrayLike) -> Array:
    r"""Normalize a ket, bra or density matrix to unit norm.

    The returned object is divided by its norm (see [`dq.norm()`][dynamiqs.norm]).

    Args:
        x _(array_like of shape (..., n, 1) or (..., 1, n) or (..., n, n))_: Ket, bra or
            density matrix.

    Returns:
        _(array of shape (..., n, 1) or (..., 1, n) or (..., n, n))_ Normalized ket,
            bra or density matrix.

    Examples:
        >>> psi = dq.fock(4, 0) + dq.fock(4, 1)
        >>> dq.norm(psi)
        Array(1.414, dtype=float32)
        >>> psi = dq.unit(psi)
        >>> dq.norm(psi)
        Array(1., dtype=float32)
    """
    x = jnp.asarray(x)
    check_shape(x, 'x', '(..., n, 1)', '(..., 1, n)', '(..., n, n)')

    return x / norm(x)[..., None, None]


def dissipator(L: ArrayLike, rho: ArrayLike) -> Array:
    r"""Applies the Lindblad dissipation superoperator to a density matrix.

    The dissipation superoperator $\mathcal{D}[L]$ is defined by:
    $$
        \mathcal{D}[L] (\rho) = L\rho L^\dag - \frac{1}{2}L^\dag L \rho
        - \frac{1}{2}\rho L^\dag L.
    $$

    Args:
        L _(array_like of shape (..., n, n))_: Jump operator.
        rho _(array_like of shape (..., n, n))_: Density matrix.

    Returns:
        _(array of shape (..., n, n))_ Resulting operator (it is not a density matrix).

    Examples:
        >>> L = dq.destroy(4)
        >>> rho = dq.fock_dm(4, 2)
        >>> dq.dissipator(L, rho)
        Array([[ 0.+0.j,  0.+0.j,  0.+0.j,  0.+0.j],
               [ 0.+0.j,  2.+0.j,  0.+0.j,  0.+0.j],
               [ 0.+0.j,  0.+0.j, -2.+0.j,  0.+0.j],
               [ 0.+0.j,  0.+0.j,  0.+0.j,  0.+0.j]], dtype=complex64)
    """
    L = jnp.asarray(L)
    rho = jnp.asarray(rho)
    check_shape(L, 'L', '(..., n, n)')
    check_shape(rho, 'rho', '(..., n, n)')

    Ldag = dag(L)
    LdagL = Ldag @ L
    return L @ rho @ Ldag - 0.5 * LdagL @ rho - 0.5 * rho @ LdagL


def lindbladian(H: ArrayLike, jump_ops: ArrayLike, rho: ArrayLike) -> Array:
    r"""Applies the Lindbladian superoperator to a density matrix.

    The Lindbladian superoperator $\mathcal{L}$ is defined by:
    $$
        \mathcal{L} (\rho) = -i[H,\rho] + \sum_{k=1}^N \mathcal{D}[L_k] (\rho),
    $$

    where $H$ is the system Hamiltonian, $\{L_k\}$ is a set of $N$ jump operators
    (arbitrary operators) and $\mathcal{D}[L]$ is the Lindblad dissipation superoperator
    (see [`dq.dissipator()`][dynamiqs.dissipator]).

    Note:
        This superoperator is also sometimes called *Liouvillian*.

    Args:
        H _(array_like of shape (..., n, n))_: Hamiltonian.
        jump_ops _(array_like of shape (N, ..., n, n))_: Sequence of jump operators.
        rho _(array_like of shape (..., n, n))_: Density matrix.

    Returns:
        _(array of shape (..., n, n))_ Resulting operator (it is not a density matrix).

    Examples:
        >>> a = dq.destroy(4)
        >>> H = dq.dag(a) @ a
        >>> L = [a, dq.dag(a) @ a]
        >>> rho = dq.fock_dm(4, 1)
        >>> dq.lindbladian(H, L, rho)
        Array([[ 1.+0.j,  0.+0.j,  0.+0.j,  0.+0.j],
               [ 0.+0.j, -1.+0.j,  0.+0.j,  0.+0.j],
               [ 0.+0.j,  0.+0.j,  0.+0.j,  0.+0.j],
               [ 0.+0.j,  0.+0.j,  0.+0.j,  0.+0.j]], dtype=complex64)
    """
    H = jnp.asarray(H)
    jump_ops = jnp.asarray(jump_ops)
    rho = jnp.asarray(rho)
    check_shape(H, 'H', '(..., n, n)')
    check_shape(jump_ops, 'jump_ops', '(N, ..., n, n)', '(0,)')
    check_shape(rho, 'rho', '(..., n, n)')

    new_rho = -1j * (H @ rho - rho @ H)
    if jump_ops.shape != (0,):  # empty 1D array
        new_rho += dissipator(jump_ops, rho).sum(0)
    return new_rho


def isket(x: ArrayLike) -> bool:
    r"""Returns True if the array is in the format of a ket.

    Args:
        x _(array_like of shape (...))_: Array.

    Returns:
        True if the last dimension of `x` is 1, False otherwise.

    Examples:
        >>> dq.isket(jnp.ones((3, 1)))
        True
        >>> dq.isket(jnp.ones((5, 3, 1)))
        True
        >>> dq.isket(jnp.ones((3, 3)))
        False
    """
    x = jnp.asarray(x)
    return x.shape[-1] == 1


def isbra(x: ArrayLike) -> bool:
    r"""Returns True if the array is in the format of a bra.

    Args:
        x _(array_like of shape (...))_: Array.

    Returns:
        True if the second to last dimension of `x` is 1, False otherwise.

    Examples:
        >>> dq.isbra(jnp.ones((1, 3)))
        True
        >>> dq.isbra(jnp.ones((5, 1, 3)))
        True
        >>> dq.isbra(jnp.ones((3, 3)))
        False
    """
    x = jnp.asarray(x)
    return x.shape[-2] == 1


def isdm(x: ArrayLike) -> bool:
    r"""Returns True if the array is in the format of a density matrix.

    Args:
        x _(array_like of shape (...))_: Array.

    Returns:
        True if the last two dimensions of `x` are equal, False otherwise.

    Examples:
        >>> dq.isdm(jnp.ones((3, 3)))
        True
        >>> dq.isdm(jnp.ones((5, 3, 3)))
        True
        >>> dq.isdm(jnp.ones((3, 1)))
        False
    """
    x = jnp.asarray(x)
    return x.shape[-1] == x.shape[-2]


def isop(x: ArrayLike) -> bool:
    r"""Returns True if the array is in the format of an operator.

    Args:
        x _(array_like of shape (...))_: Array.

    Returns:
        True if the last two dimensions of `x` are equal, False otherwise.

    Examples:
        >>> dq.isop(jnp.ones((3, 3)))
        True
        >>> dq.isop(jnp.ones((5, 3, 3)))
        True
        >>> dq.isop(jnp.ones((3, 1)))
        False
    """
    x = jnp.asarray(x)
    return x.shape[-1] == x.shape[-2]


def isherm(x: ArrayLike, rtol: float = 1e-5, atol: float = 1e-8) -> bool:
    r"""Returns True if the array is Hermitian.

    Args:
        x _(array_like of shape (..., n, n))_: Array.
        rtol: Relative tolerance of the check.
        atol: Absolute tolerance of the check.

    Returns:
        True if `x` is Hermitian, False otherwise.

    Examples:
        >>> dq.isherm(jnp.eye(3))
        Array(True, dtype=bool)
        >>> dq.isherm([[0, 1j], [1j, 0]])
        Array(False, dtype=bool)
    """
    x = jnp.asarray(x)
    check_shape(x, 'x', '(..., n, n)')
    return jnp.allclose(x, dag(x), rtol=rtol, atol=atol)


def toket(x: ArrayLike) -> Array:
    r"""Returns the ket representation of a pure quantum state.

    Args:
        x _(array_like of shape (..., n, 1) or (..., 1, n))_: Ket or bra.

    Returns:
        _(array of shape (..., n, 1))_ Ket.

    Examples:
        >>> psi = dq.tobra(dq.fock(3, 0))  # shape: (1, 3)
        >>> psi
        Array([[1.-0.j, 0.-0.j, 0.-0.j]], dtype=complex64)
        >>> dq.toket(psi)  # shape: (3, 1)
        Array([[1.+0.j],
               [0.+0.j],
               [0.+0.j]], dtype=complex64)
    """
    x = jnp.asarray(x)
    check_shape(x, 'x', '(..., n, 1)', '(..., 1, n)')

    if isbra(x):
        return dag(x)
    else:
        return x


def tobra(x: ArrayLike) -> Array:
    r"""Returns the bra representation of a pure quantum state.

    Args:
        x _(array_like of shape (..., n, 1) or (..., 1, n))_: Ket or bra.

    Returns:
        _(array of shape (..., 1, n))_ Bra.

    Examples:
        >>> psi = dq.fock(3, 0)  # shape: (3, 1)
        >>> psi
        Array([[1.+0.j],
               [0.+0.j],
               [0.+0.j]], dtype=complex64)
        >>> dq.tobra(psi)  # shape: (1, 3)
        Array([[1.-0.j, 0.-0.j, 0.-0.j]], dtype=complex64)
    """
    x = jnp.asarray(x)
    check_shape(x, 'x', '(..., n, 1)', '(..., 1, n)')

    if isbra(x):
        return x
    else:
        return dag(x)


def todm(x: ArrayLike) -> Array:
    r"""Returns the density matrix representation of a quantum state.

    Note:
        This function is an alias of [`dq.proj()`][dynamiqs.proj]. If `x` is already a
        density matrix, it is returned directly.

    Args:
        x _(array_like of shape (..., n, 1) or (..., 1, n) or (..., n, n))_: Ket, bra or
            density matrix.

    Returns:
        _(array of shape (..., n, n))_ Density matrix.

    Examples:
        >>> psi = dq.fock(3, 0)  # shape: (3, 1)
        >>> psi
        Array([[1.+0.j],
               [0.+0.j],
               [0.+0.j]], dtype=complex64)
        >>> dq.todm(psi)  # shape: (3, 3)
        Array([[1.+0.j, 0.+0.j, 0.+0.j],
               [0.+0.j, 0.+0.j, 0.+0.j],
               [0.+0.j, 0.+0.j, 0.+0.j]], dtype=complex64)
    """
    x = jnp.asarray(x)
    check_shape(x, 'x', '(..., n, 1)', '(..., 1, n)', '(..., n, n)')

    if isbra(x) or isket(x):
        return proj(x)
    else:
        return x


def proj(x: ArrayLike) -> Array:
    r"""Returns the projection operator onto a pure quantum state.

    The projection operator onto the state $\ket\psi$ is defined as
    $P_{\ket\psi} = \ket\psi\bra\psi$.

    Args:
        x _(array_like of shape (..., n, 1) or (..., 1, n))_: Ket or bra.

    Returns:
        _(array of shape (..., n, n))_ Projection operator.

    Examples:
        >>> psi = dq.fock(3, 0)
        >>> dq.proj(psi)
        Array([[1.+0.j, 0.+0.j, 0.+0.j],
               [0.+0.j, 0.+0.j, 0.+0.j],
               [0.+0.j, 0.+0.j, 0.+0.j]], dtype=complex64)
    """
    x = jnp.asarray(x)
    check_shape(x, 'x', '(..., n, 1)', '(..., 1, n)')

    if isbra(x):
        return dag(x) @ x
    else:
        return x @ dag(x)


def braket(x: ArrayLike, y: ArrayLike) -> Array:
    r"""Returns the inner product $\braket{\psi|\varphi}$ between two kets.

    Args:
        x (array_like of shape _(..., n, 1))_: Left-side ket.
        y (array_like of shape _(..., n, 1))_: Right-side ket.

    Returns:
        _(array of shape (...))_ Complex-valued inner product.

    Examples:
        >>> fock0 = dq.fock(3, 0)
        >>> fock01 = dq.unit(dq.fock(3, 0) + dq.fock(3, 1))
        >>> dq.braket(fock0, fock01)
        Array(0.707+0.j, dtype=complex64)
    """
    x = jnp.asarray(x)
    y = jnp.asarray(y)
    check_shape(x, 'x', '(..., n, 1)')
    check_shape(y, 'y', '(..., n, 1)')

    return (dag(x) @ y).squeeze((-1, -2))


def overlap(x: ArrayLike, y: ArrayLike) -> Array:
    r"""Returns the overlap between two quantum states.

    The overlap is computed

    - as $\lvert\braket{\psi|\varphi}\rvert^2$ if both arguments are kets $\ket\psi$
      and $\ket\varphi$,
    - as $\lvert\bra\psi \rho \ket\psi\rvert$ if one argument is a ket $\ket\psi$ and
      the other is a density matrix $\rho$,
    - as $\tr{\rho^\dag\sigma}$ if both arguments are density matrices $\rho$ and
      $\sigma$.

    Args:
        x _(array_like of shape (..., n, 1) or (..., n, n))_: Ket or density matrix.
        y _(array_like of shape (..., n, 1) or (..., n, n))_: Ket or density matrix.

    Returns:
        _(array of shape (...))_ Real-valued overlap.

    Examples:
        >>> fock0 = dq.fock(3, 0)
        >>> dq.overlap(fock0, fock0)
        Array(1., dtype=float32)
        >>> fock01_dm = 0.5 * (dq.fock_dm(3, 0) + dq.fock_dm(3, 1))
        >>> dq.overlap(fock0, fock01_dm)
        Array(0.5, dtype=float32)
    """
    x = jnp.asarray(x)
    y = jnp.asarray(y)
    check_shape(x, 'x', '(..., n, 1)', '(..., n, n)')
    check_shape(y, 'y', '(..., n, 1)', '(..., n, n)')

    if isket(x) and isket(y):
        return jnp.abs((dag(x) @ y).squeeze((-1, -2))) ** 2
    elif isket(x):
        return jnp.abs((dag(x) @ y @ x).squeeze((-1, -2)))
    elif isket(y):
        return jnp.abs((dag(y) @ x @ y).squeeze((-1, -2)))
    else:
        return tracemm(dag(x), y).real


def fidelity(x: ArrayLike, y: ArrayLike) -> Array:
    r"""Returns the fidelity of two states, kets or density matrices.

    The fidelity is computed

    - as $F(\ket\psi,\ket\varphi)=\left|\braket{\psi|\varphi}\right|^2$ if both
      arguments are kets,
    - as $F(\ket\psi,\rho)=\lvert\braket{\psi|\rho|\psi}\rvert$ if one arguments is a
      ket and the other is a density matrix,
    - as $F(\rho,\sigma)=\tr{\sqrt{\sqrt\rho\sigma\sqrt\rho}}^2$ if both arguments are
      density matrices.

    Warning:
        This definition is different from `qutip.fidelity()` which uses the square root
        fidelity $F_\text{qutip} = \sqrt{F}$.

    Args:
        x _(array_like of shape (..., n, 1) or (..., n, n))_: Ket or density matrix.
        y _(array_like of shape (..., n, 1) or (..., n, n))_: Ket or density matrix.

    Returns:
        _(array of shape (...))_ Real-valued fidelity.

    Examples:
        >>> fock0 = dq.fock(3, 0)
        >>> dq.fidelity(fock0, fock0)
        Array(1., dtype=float32)
        >>> fock01_dm = 0.5 * (dq.fock_dm(3, 1) + dq.fock_dm(3, 0))
        >>> dq.fidelity(fock01_dm, fock01_dm)
        Array(1., dtype=float32)
        >>> dq.fidelity(fock0, fock01_dm)
        Array(0.5, dtype=float32)
    """
    x = jnp.asarray(x)
    y = jnp.asarray(y)
    check_shape(x, 'x', '(..., n, 1)', '(..., n, n)')
    check_shape(y, 'y', '(..., n, 1)', '(..., n, n)')

    if isket(x) or isket(y):
        return overlap(x, y)
    elif on_cpu(x):
        return _dm_fidelity_cpu(x, y)
    else:
        return _dm_fidelity_gpu(x, y)


def _dm_fidelity_cpu(x: Array, y: Array) -> Array:
    # returns the fidelity of two density matrices: Tr[sqrt(sqrt(x) @ y @ sqrt(x))]^2
    # x: (..., n, n), y: (..., n, n) -> (...)

    # Note that the fidelity can be rewritten as Tr[sqrt(x @ y)]^2 (see
    # https://arxiv.org/abs/2211.02623). This is cheaper numerically, we just compute
    # the eigenvalues w_i of the matrix product x @ y and compute the fidelity as
    # F = (\sum_i \sqrt{w_i})^2.

    # This method only works on CPU because we use `jnp.linalg.eigvals` which is only
    # implemented on the CPU backend (see https://github.com/google/jax/issues/1259
    # tracking support on GPU). Note that we can't use eigvalsh here, because the
    # matrix x @ y is not Hermitian.

    # note that we can't use `eigvalsh` here because x @ y is not necessarily Hermitian
    w = jnp.linalg.eigvals(x @ y).real
    # we set small negative eigenvalues errors to zero to avoid `nan` propagation
    w = jnp.where(w < 0, 0, w)
    return jnp.sqrt(w).sum(-1) ** 2


def _dm_fidelity_gpu(x: Array, y: Array) -> Array:
    # returns the fidelity of two density matrices: Tr[sqrt(sqrt(x) @ y @ sqrt(x))]^2
    # x: (..., n, n), y: (..., n, n) -> (...)

    # We compute the eigenvalues w_i of the matrix product sqrt(x) @ y @ sqrt(x)
    # and compute the fidelity as F = (\sum_i \sqrt{w_i})^2.

    sqrtm_x = _sqrtm_gpu(x)
    w = jnp.linalg.eigvalsh(sqrtm_x @ y @ sqrtm_x)
    # we set small negative eigenvalues errors to zero to avoid `nan` propagation
    w = jnp.where(w < 0, 0, w)
    return jnp.sqrt(w).sum(-1) ** 2


def _sqrtm_gpu(x: Array) -> Array:
    # returns the square root of a symmetric or Hermitian positive definite matrix
    # x: (..., n, n) -> (..., n, n)

    # code inspired by
    # https://github.com/pytorch/pytorch/issues/25481#issuecomment-1032789228

    # This method is a GPU-compatible implementation of `jax.scipy.linalg.sqrtm` for
    # symmetric or Hermitian positive definite matrix.

    w, v = jnp.linalg.eigh(x)
    # we set small negative eigenvalues errors to zero to avoid `nan` propagation
    w = jnp.where(w < 0, 0, w)
    # numerical trick to compute 'v @ jnp.diag(jnp.sqrt(w)) @ v.mT.conj()' faster with
    # broadcasting
    return (v * jnp.sqrt(w)[None, :]) @ v.mT.conj()


def entropy_vn(x: ArrayLike) -> Array:
    r"""Returns the Von Neumann entropy of a ket or density matrix.

    It is defined by $S(\rho) = -\tr{\rho \ln \rho}$.

    Args:
        x _(array_like of shape (..., n, 1) or (..., n, n))_: Ket or density matrix.

    Returns:
        _(array of shape (...))_ Real-valued Von Neumann entropy.

    Examples:
        >>> rho = dq.unit(dq.fock_dm(2, 0) + dq.fock_dm(2, 1))
        >>> dq.entropy_vn(rho)
        Array(0.693, dtype=float32)
        >>> psis = [dq.fock(16, i) for i in range(5)]
        >>> dq.entropy_vn(psis).shape
        (5,)
    """
    x = jnp.asarray(x)
    check_shape(x, 'x', '(..., n, 1)', '(..., n, n)')

    if isket(x):
        return jnp.zeros(x.shape[:-2])

    # compute sum(w_i log(w_i)) where w_i are rho's eigenvalues
    w = jnp.linalg.eigvalsh(x)
    # we set small negative or null eigenvalues to 1.0 to avoid `nan` propagation
    w = jnp.where(w <= 0, 1.0, w)
    return -(w * jnp.log(w)).sum(-1)


<<<<<<< HEAD
def eig_callback_cpu(x: Array) -> tuple[Array, Array]:
    """Wraps jnp.linalg.eig so that it can be jit-ed on a machine with GPUs.
    See https://github.com/google/jax/issues/1259#issuecomment-2112907161.
    """

    def _eig_cpu(_x: Array) -> tuple[Array, Array]:
        # Force this computation to be performed on the cpu by jit-ing and
        # explicitly specifying the device.
        with jax.default_device(jax.devices('cpu')[0]):
            return jax.jit(jnp.linalg.eig)(_x)

    return jax.pure_callback(
        _eig_cpu,
        (jnp.ones(x.shape[:-1], dtype=cdtype()), jnp.ones(x.shape, dtype=cdtype())),
        x.astype(cdtype()),
        vectorized=True,
    )
=======
def bloch_coordinates(x: ArrayLike) -> Array:
    r"""Returns the spherical coordinates $(r, \theta, \phi)$ of a ket or density matrix
    on the Bloch sphere.

    The coordinates are such that
    $$
        \begin{cases}
            0\leq r \leq 1, \\\\
            0\leq\theta\leq\pi, \\\\
            0\leq\phi<2\pi.
        \end{cases}
    $$

    By convention, we choose $\phi=0$ if $\theta=0$, and $\theta=\phi=0$ if $r=0$.

    Args:
        x _(array_like of shape (2, 1) or (2, 2))_: Ket or density matrix.

    Returns:
        _(array of shape (3,))_ Spherical coordinates $(r, \theta, \phi)$.

    Examples:
        The state $\ket0$ is on the north pole at coordinates
        $(r,\theta,\phi) = (1,0,0)$:
        >>> x = dq.basis(2, 0)
        >>> dq.bloch_coordinates(x)
        Array([1., 0., 0.], dtype=float32)

        The state $\ket1$ is on the south pole at coordinates
        $(r,\theta,\phi) = (1,\pi,0)$:
        >>> x = dq.basis(2, 1)
        >>> dq.bloch_coordinates(x)
        Array([1.   , 3.142, 0.   ], dtype=float32)

        The state $\ket+=(\ket0+\ket1)/\sqrt2$ is aligned with the $x$-axis at
        coordinates $(r,\theta,\phi) = (1,\pi/2,0)$:
        >>> plus = dq.unit(dq.basis(2, 0) + dq.basis(2, 1))
        >>> dq.bloch_coordinates(plus)
        Array([1.   , 1.571, 0.   ], dtype=float32)

        The state $\ket-=(\ket0-\ket1)/\sqrt2$ is aligned with the $-x$-axis at
        coordinates $(r,\theta,\phi) = (1,\pi/2,\pi)$:
        >>> minus = dq.unit(dq.basis(2, 0) - dq.basis(2, 1))
        >>> dq.bloch_coordinates(minus)
        Array([1.   , 1.571, 3.142], dtype=float32)

        A fully mixed state $\rho=0.5\ket0\bra0+0.5\ket1\bra1$ is at the center of the
        sphere at coordinates $(r,\theta,\phi) = (0,0,0)$:
        >>> x = 0.5 * dq.basis_dm(2, 0) + 0.5 * dq.basis_dm(2, 1)
        >>> dq.bloch_coordinates(x)
        Array([0., 0., 0.], dtype=float32)

        A partially mixed state $\rho=0.75\ket0\bra0 + 0.25\ket1\bra1$ is halfway
        between the sphere center and the north pole at coordinates
        $(r,\theta,\phi) = (0.5,0,0)$:
        >>> x = 0.75 * dq.basis_dm(2, 0) + 0.25 * dq.basis_dm(2, 1)
        >>> dq.bloch_coordinates(x)
        Array([0.5, 0. , 0. ], dtype=float32)
    """
    x = jnp.asarray(x)
    check_shape(x, 'x', '(2, 1)', '(2, 2)')

    if isket(x):
        # Quick derivation: x = a |0> + b |1> with a = ra e^{i ta} and b = rb e^{i tb},
        # where ra^2 + rb^2 = 1. The state remains unchanged by a phase factor, so
        # e^{-i ta} x = ra |0> + rb e^{i (tb - ta)} |1>
        #             = cos(theta/2) |0> + e^{i phi} sin(theta/2) |1>
        # with theta = 2 * acos(ra) and phi = tb - ta (if rb != 0 else 0)
        a, b = x[:, 0]
        ra, ta = jnp.abs(a), jnp.angle(a)
        rb, tb = jnp.abs(b), jnp.angle(b)
        r = 1  # for a pure state
        theta = 2 * jnp.acos(ra)
        phi = tb - ta if rb != 0 else 0.0
    elif isdm(x):
        # cartesian coordinates
        # see https://en.wikipedia.org/wiki/Bloch_sphere#u,_v,_w_representation
        rx = 2 * x[0, 1].real
        ry = 2 * x[1, 0].imag
        rz = (x[0, 0] - x[1, 1]).real

        # spherical coordinates
        r = jnp.linalg.norm(jnp.array([rx, ry, rz]))
        if r == 0:
            theta = 0.0
            phi = 0.0
        else:
            theta = jnp.acos(rz / r)
            phi = jnp.arctan2(ry, rx)

    # map phi to [0, 2pi[
    phi = phi % (2 * jnp.pi)

    return jnp.array([r, theta, phi])
>>>>>>> 92d5cd4a
<|MERGE_RESOLUTION|>--- conflicted
+++ resolved
@@ -975,7 +975,6 @@
     return -(w * jnp.log(w)).sum(-1)
 
 
-<<<<<<< HEAD
 def eig_callback_cpu(x: Array) -> tuple[Array, Array]:
     """Wraps jnp.linalg.eig so that it can be jit-ed on a machine with GPUs.
     See https://github.com/google/jax/issues/1259#issuecomment-2112907161.
@@ -993,8 +992,9 @@
         x.astype(cdtype()),
         vectorized=True,
     )
-=======
-def bloch_coordinates(x: ArrayLike) -> Array:
+
+  
+  def bloch_coordinates(x: ArrayLike) -> Array:
     r"""Returns the spherical coordinates $(r, \theta, \phi)$ of a ket or density matrix
     on the Bloch sphere.
 
@@ -1087,5 +1087,4 @@
     # map phi to [0, 2pi[
     phi = phi % (2 * jnp.pi)
 
-    return jnp.array([r, theta, phi])
->>>>>>> 92d5cd4a
+    return jnp.array([r, theta, phi])