from __future__ import annotations

import numpy as np

from .._checks import check_shape
from ..qarrays.qarray import QArray, QArrayLike
from ..qarrays.type_conversion import asqarray
from .operators import eye
from .quantum_utils import dag

__all__ = [
    'operator_to_vector',
    'vector_to_operator',
    'spre',
    'spost',
    'sprepost',
    'sdissipator',
    'slindbladian',
]


def operator_to_vector(x: QArrayLike) -> QArray:
    r"""Returns the vectorized version of an operator.

    The vectorized column vector $\kett{A}$ (shape $n^2\times 1$) is obtained by
    stacking the columns of the matrix $A$ (shape $n\times n$) on top of one another:
    $$
        A = \begin{pmatrix} a & b \\\\ c & d \end{pmatrix}
        \to
        \kett{A} = \begin{pmatrix} a \\\\ c \\\\ b \\\\ d \end{pmatrix}.
    $$

    Args:
        x _(qarray_like of shape (..., n, n))_: Operator.

    Returns:
        _(qarray of shape (..., n^2, 1))_ Vectorized operator.

    Examples:
        >>> A = jnp.array([[1 + 1j, 2 + 2j], [3 + 3j, 4 + 4j]])
        >>> A
        Array([[1.+1.j, 2.+2.j],
               [3.+3.j, 4.+4.j]], dtype=complex64)

        # todo: temporary fix
        # >>> dq.operator_to_vector(A)
        # Array([[1.+1.j],
        #        [3.+3.j],
        #        [2.+2.j],
        #        [4.+4.j]], dtype=complex64)
    """
    x = asqarray(x)
    check_shape(x, 'x', '(..., n, n)')
    bshape = x.shape[:-2]
    return x.mT.reshape(*bshape, -1, 1)


def vector_to_operator(x: QArrayLike) -> QArray:
    r"""Returns the operator version of a vectorized operator.

    The matrix $A$ (shape $n\times n$) is obtained by stacking horizontally next to
    each other each group of $n$ elements of the vectorized column vector $\kett{A}$
    (shape $n^2\times 1$):
    $$
        \kett{A} = \begin{pmatrix} a \\\\ b \\\\ c \\\\ d \end{pmatrix}
        \to
        A = \begin{pmatrix} a & c \\\\ b & d \end{pmatrix}.
    $$

    Args:
        x _(qarray_like of shape (..., n^2, 1))_: Vectorized operator.

    Returns:
        _(qarray of shape (..., n, n))_ Operator.

    Examples:
        >>> Avec = jnp.array([[1 + 1j], [2 + 2j], [3 + 3j], [4 + 4j]])
        >>> Avec
        Array([[1.+1.j],
               [2.+2.j],
               [3.+3.j],
               [4.+4.j]], dtype=complex64)

        # todo: temporary fix
        # >>> dq.vector_to_operator(Avec)
        # Array([[1.+1.j, 3.+3.j],
        #        [2.+2.j, 4.+4.j]], dtype=complex64)
    """
    x = asqarray(x)
    check_shape(x, 'x', '(..., n^2, 1)')
    bshape = x.shape[:-2]
    n = int(np.sqrt(x.shape[-2]))
    return x.reshape(*bshape, n, n).mT


def spre(x: QArrayLike) -> QArray:
    r"""Returns the superoperator formed from pre-multiplication by an operator.

    Pre-multiplication by matrix $A$ is defined by the superoperator
    $I_n \otimes A$ in vectorized form:
    $$
        AX \to (I_n \otimes A) \kett{X}.
    $$

    Args:
        x _(qarray_like of shape (..., n, n))_: Operator.

    Returns:
        _(qarray of shape (..., n^2, n^2))_ Pre-multiplication superoperator.

    Examples:
        >>> dq.spre(dq.destroy(3)).shape
        (9, 9)
    """
    x = asqarray(x)
    check_shape(x, 'x', '(..., n, n)')
    n = x.shape[-1]
    return eye(n) & x


def spost(x: QArrayLike) -> QArray:
    r"""Returns the superoperator formed from post-multiplication by an operator.

    Post-multiplication by matrix $A$ is defined by the superoperator
    $A^\mathrm{T} \otimes I_n$ in vectorized form:
    $$
        XA \to (A^\mathrm{T} \otimes I_n) \kett{X}.
    $$

    Args:
        x _(qarray_like of shape (..., n, n))_: Operator.

    Returns:
        _(qarray of shape (..., n^2, n^2))_ Post-multiplication superoperator.

    Examples:
        >>> dq.spost(dq.destroy(3)).shape
        (9, 9)
    """
    x = asqarray(x)
    check_shape(x, 'x', '(..., n, n)')
    n = x.shape[-1]
    return x.mT & eye(n)


def sprepost(x: QArrayLike, y: QArrayLike) -> QArray:
    r"""Returns the superoperator formed from pre- and post-multiplication by operators.

    Pre-multiplication by matrix $A$ and post-multiplication by matrix $B$ is defined
    by the superoperator $B^\mathrm{T} \otimes A$ in vectorized form:
    $$
        AXB \to (B^\mathrm{T} \otimes A) \kett{X}.
    $$

    Args:
        x _(qarray_like of shape (..., n, n))_: Operator for pre-multiplication.
        y _(qarray_like of shape (..., n, n))_: Operator for post-multiplication.

    Returns:
        _(Qarray of shape (..., n^2, n^2))_ Pre- and post-multiplication superoperator.

    Examples:
        >>> dq.sprepost(dq.destroy(3), dq.create(3)).shape
        (9, 9)
    """
    x = asqarray(x)
    y = asqarray(y)
    check_shape(x, 'x', '(..., n, n)')
    check_shape(y, 'y', '(..., n, n)')
    return y.mT & x


def sdissipator(L: QArrayLike) -> QArray:
    r"""Returns the Lindblad dissipation superoperator (in matrix form).

    The dissipation superoperator $\mathcal{D}[L]$ is defined by:
    $$
        \mathcal{D}[L] (\rho) = L\rho L^\dag - \frac{1}{2}L^\dag L \rho
        - \frac{1}{2}\rho L^\dag L.
    $$

    The vectorized form of this superoperator is:
    $$
        L^\* \otimes L
        - \frac{1}{2} (I_n \otimes L^\dag L)
        - \frac{1}{2} (L^\mathrm{T} L^\* \otimes I_n).
    $$

    Args:
        L _(qarray_like of shape (..., n, n))_: Jump operator.

    Returns:
<<<<<<< HEAD
        _(qarray of shape (..., n^2, n^2))_ Dissipation superoperator.
    """
    L = asqarray(L)
=======
        _(array of shape (..., n^2, n^2))_ Dissipation superoperator.

    See also:
        - [`dq.dissipator`][dynamiqs.utils.quantum_utils.general.dissipator]:
        apply the dissipator only through matrix-matrix products.
    """  # noqa: D405
    L = jnp.asarray(L)
>>>>>>> 9f961b98
    check_shape(L, 'L', '(..., n, n)')
    Ldag = dag(L)
    LdagL = Ldag @ L
    return sprepost(L, Ldag) - 0.5 * spre(LdagL) - 0.5 * spost(LdagL)


def slindbladian(H: QArrayLike, jump_ops: list[QArrayLike]) -> QArray:
    r"""Returns the Lindbladian superoperator (in matrix form).

    The Lindbladian superoperator $\mathcal{L}$ is defined by:
    $$
        \mathcal{L} (\rho) = -i[H,\rho] + \sum_{k=1}^N \mathcal{D}[L_k] (\rho),
    $$

    where $H$ is the system Hamiltonian, $\{L_k\}$ is a set of $N$ jump operators
    (arbitrary operators) and $\mathcal{D}[L]$ is the Lindblad dissipation superoperator
    (see [`dq.sdissipator()`][dynamiqs.sdissipator]).

    The vectorized form of this superoperator is:
    $$
        -i (I_n \otimes H) + i (H^\mathrm{T} \otimes I_n) + \sum_{k=1}^N \left(
            L_k^\* \otimes L_k
            - \frac{1}{2} (I_n \otimes L_k^\dag L_k)
            - \frac{1}{2} (L_k^\mathrm{T} L_k^\* \otimes I_n)
        \right).
    $$

    Note:
        This superoperator is also sometimes called *Liouvillian*.

    See also:
        - [`dq.lindbladian`][dynamiqs.utils.quantum_utils.general.lindbladian]:
        apply the Lindbladian only through matrix-matrix products.

    Args:
        H _(qarray_like of shape (..., n, n))_: Hamiltonian.
        jump_ops _(list of qarray_like, each of shape (..., n, n))_: List of jump
            operators.

    Returns:
<<<<<<< HEAD
        _(qarray of shape (..., n^2, n^2))_ Lindbladian superoperator.
    """
    H = asqarray(H)
    jump_ops = [asqarray(L) for L in jump_ops]

    # === check H shape
    check_shape(H, 'H', '(..., n, n)')

    # === check jump_ops shape
    for i, L in enumerate(jump_ops):
        check_shape(L, f'jump_ops[{i}]', '(..., n, n)')

    return -1j * (spre(H) - spost(H)) + sum(sdissipator(L) for L in jump_ops)
=======
        _(array of shape (..., n^2, n^2))_ Lindbladian superoperator.
    """  # noqa: D405
    H = jnp.asarray(H)
    jump_ops = jnp.asarray(jump_ops)
    check_shape(H, 'H', '(..., n, n)')
    check_shape(jump_ops, 'jump_ops', '(N, ..., n, n)', '(0,)')

    Lcal = -1j * (spre(H) - spost(H))
    if jump_ops.shape != (0,):  # empty 1D array
        Lcal += sdissipator(jump_ops).sum(0)
    return Lcal
>>>>>>> 9f961b98
<|MERGE_RESOLUTION|>--- conflicted
+++ resolved
@@ -190,19 +190,13 @@
         L _(qarray_like of shape (..., n, n))_: Jump operator.
 
     Returns:
-<<<<<<< HEAD
         _(qarray of shape (..., n^2, n^2))_ Dissipation superoperator.
-    """
-    L = asqarray(L)
-=======
-        _(array of shape (..., n^2, n^2))_ Dissipation superoperator.
 
     See also:
         - [`dq.dissipator`][dynamiqs.utils.quantum_utils.general.dissipator]:
         apply the dissipator only through matrix-matrix products.
     """  # noqa: D405
-    L = jnp.asarray(L)
->>>>>>> 9f961b98
+    L = asqarray(L)
     check_shape(L, 'L', '(..., n, n)')
     Ldag = dag(L)
     LdagL = Ldag @ L
@@ -243,9 +237,8 @@
             operators.
 
     Returns:
-<<<<<<< HEAD
         _(qarray of shape (..., n^2, n^2))_ Lindbladian superoperator.
-    """
+    """  # noqa: D405
     H = asqarray(H)
     jump_ops = [asqarray(L) for L in jump_ops]
 
@@ -257,16 +250,7 @@
         check_shape(L, f'jump_ops[{i}]', '(..., n, n)')
 
     return -1j * (spre(H) - spost(H)) + sum(sdissipator(L) for L in jump_ops)
-=======
-        _(array of shape (..., n^2, n^2))_ Lindbladian superoperator.
-    """  # noqa: D405
-    H = jnp.asarray(H)
-    jump_ops = jnp.asarray(jump_ops)
-    check_shape(H, 'H', '(..., n, n)')
-    check_shape(jump_ops, 'jump_ops', '(N, ..., n, n)', '(0,)')
-
-    Lcal = -1j * (spre(H) - spost(H))
-    if jump_ops.shape != (0,):  # empty 1D array
-        Lcal += sdissipator(jump_ops).sum(0)
-    return Lcal
->>>>>>> 9f961b98
+    # Lcal = -1j * (spre(H) - spost(H))
+    # if jump_ops.shape != (0,):  # empty 1D array
+    #     Lcal += sdissipator(jump_ops).sum(0)
+    # return Lcal