from __future__ import annotations

from typing import Callable, Union, get_args

import numpy as np
import torch
from qutip import Qobj
from torch import Tensor

from .._utils import obj_type_str

__all__ = [
    'to_tensor',
    'from_qutip',
    'to_qutip',
]

# type for objects convertible to a torch.Tensor using `torch.as_tensor`
TensorLike = Union[list, np.ndarray, Tensor]

# type for objects convertible to a torch.Tensor using `to_tensor`
OperatorLike = Union[TensorLike, Qobj]

# TODO add typing for Hamiltonian with piecewise-constant factor
# type for time-dependent objects
TDOperatorLike = Union[OperatorLike, Callable[[float], Tensor]]


def to_tensor(
    x: OperatorLike | list[OperatorLike] | None,
    *,
    dtype: torch.dtype | None = None,
    device: str | torch.device | None = None,
) -> Tensor:
    """Convert an array-like object (or a list of array-like objects) to a tensor.

    Args:
        x: QuTiP quantum object or NumPy array or Python list or PyTorch tensor or
            list of these types. If `None` or empty list, returns an empty tensor of
            shape _(0)_.
        dtype: Data type of the returned tensor.
        device: Device on which the returned tensor is stored.

    Returns:
        Output tensor.
    """
    if x is None:
        return torch.tensor([], dtype=dtype, device=device)
    if isinstance(x, list):
        if len(x) == 0:
            return torch.tensor([], dtype=dtype, device=device)
        return torch.stack([to_tensor(y, dtype=dtype, device=device) for y in x])
    if isinstance(x, Qobj):
<<<<<<< HEAD
        return from_qutip(x, dtype=to_cdtype(dtype), device=device)
=======
        return from_qutip(x, dtype=get_cdtype(dtype), device=device)
>>>>>>> e2f0a2d9
    elif isinstance(x, get_args(TensorLike)):
        return torch.as_tensor(x, dtype=dtype, device=device)
    else:
        raise TypeError(
            'Argument `x` must be an array-like object, but has type'
            f' {obj_type_str(x)}.'
        )


<<<<<<< HEAD
def to_cdtype(
=======
def get_cdtype(
>>>>>>> e2f0a2d9
    dtype: torch.complex64 | torch.complex128 | None = None,
) -> torch.complex64 | torch.complex128:
    if dtype is None:
        # the default dtype for complex tensors is determined by the default
        # floating point dtype (torch.complex128 if default is torch.float64,
        # otherwise torch.complex64)
        if torch.get_default_dtype() is torch.float64:
            return torch.complex128
        else:
            return torch.complex64
    elif dtype not in (torch.complex64, torch.complex128):
        raise TypeError(
            'Argument `dtype` must be `torch.complex64`, `torch.complex128` or `None`'
            f' for a complex tensor, but is `{dtype}`.'
        )
    return dtype


<<<<<<< HEAD
def to_rdtype(
=======
def get_rdtype(
>>>>>>> e2f0a2d9
    dtype: torch.float32 | torch.float64 | None = None,
) -> torch.float32 | torch.float64:
    if dtype is None:
        return torch.get_default_dtype()
    elif dtype not in (torch.float32, torch.float64):
        raise TypeError(
            'Argument `dtype` must be `torch.float32`, `torch.float64` or `None` for'
            f' a real-valued tensor, but is `{dtype}`.'
        )
    return dtype


DTYPE_TO_REAL = {torch.complex64: torch.float32, torch.complex128: torch.float64}
DTYPE_TO_COMPLEX = {torch.float32: torch.complex64, torch.float64: torch.complex128}


def dtype_complex_to_real(
    dtype: torch.complex64 | torch.complex128,
) -> torch.float32 | torch.float64:
    return DTYPE_TO_REAL[dtype]


def dtype_real_to_complex(
    dtype: torch.float32 | torch.float64,
) -> torch.complex64 | torch.complex128:
    return DTYPE_TO_COMPLEX[dtype]


def from_qutip(
    x: Qobj,
    *,
    dtype: torch.complex64 | torch.complex128 | None = None,
    device: str | torch.device | None = None,
) -> Tensor:
    """Convert a QuTiP quantum object to a PyTorch tensor.

    Args:
        x: Input quantum object.
        dtype: Complex data type of the returned tensor.
        device: Device on which the returned tensor is stored.

    Returns:
        Output tensor.
    """
<<<<<<< HEAD
    return torch.from_numpy(x.full()).to(dtype=to_cdtype(dtype), device=device)
=======
    return torch.from_numpy(x.full()).to(dtype=get_cdtype(dtype), device=device)
>>>>>>> e2f0a2d9


def to_qutip(x: Tensor, dims: list | None = None) -> Qobj:
    """Convert a PyTorch tensor to a QuTiP quantum object.

    Args:
        x: PyTorch tensor.
        dims: QuTiP object dimensions, with size _(2, n)_ where _n_ is the number of
            modes in the tensor product.

    Returns:
        QuTiP quantum object.
    """
    return Qobj(x.numpy(force=True), dims=dims)


def to_device(device: str | torch.device | None) -> torch.device:
    if device is None:
        return torch.ones(1).device  # default device
    elif isinstance(device, str):
        return torch.device(device)
    elif isinstance(device, torch.device):
        return device
    else:
        raise TypeError(
            f'Argument `device` ({device}) must be a string, a `torch.device` object or'
            ' `None`.'
        )<|MERGE_RESOLUTION|>--- conflicted
+++ resolved
@@ -51,11 +51,7 @@
             return torch.tensor([], dtype=dtype, device=device)
         return torch.stack([to_tensor(y, dtype=dtype, device=device) for y in x])
     if isinstance(x, Qobj):
-<<<<<<< HEAD
-        return from_qutip(x, dtype=to_cdtype(dtype), device=device)
-=======
         return from_qutip(x, dtype=get_cdtype(dtype), device=device)
->>>>>>> e2f0a2d9
     elif isinstance(x, get_args(TensorLike)):
         return torch.as_tensor(x, dtype=dtype, device=device)
     else:
@@ -65,11 +61,7 @@
         )
 
 
-<<<<<<< HEAD
-def to_cdtype(
-=======
 def get_cdtype(
->>>>>>> e2f0a2d9
     dtype: torch.complex64 | torch.complex128 | None = None,
 ) -> torch.complex64 | torch.complex128:
     if dtype is None:
@@ -88,11 +80,7 @@
     return dtype
 
 
-<<<<<<< HEAD
-def to_rdtype(
-=======
 def get_rdtype(
->>>>>>> e2f0a2d9
     dtype: torch.float32 | torch.float64 | None = None,
 ) -> torch.float32 | torch.float64:
     if dtype is None:
@@ -137,11 +125,7 @@
     Returns:
         Output tensor.
     """
-<<<<<<< HEAD
-    return torch.from_numpy(x.full()).to(dtype=to_cdtype(dtype), device=device)
-=======
     return torch.from_numpy(x.full()).to(dtype=get_cdtype(dtype), device=device)
->>>>>>> e2f0a2d9
 
 
 def to_qutip(x: Tensor, dims: list | None = None) -> Qobj:
