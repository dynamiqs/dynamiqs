--- conflicted
+++ resolved
@@ -9,7 +9,7 @@
 from .._checks import check_type_int
 from .._utils import cdtype
 from .operators import displace
-from .quantum_utils import tensor, todm
+from .quantum_utils import tensor, todm, unit
 
 __all__ = [
     'fock',
@@ -336,74 +336,54 @@
     return jnp.array([[1], [0]], dtype=cdtype())
 
 
-<<<<<<< HEAD
-def thermal_dm(dim: int | tuple[int, ...], beta: float) -> Array:
-    r"""Returns the density matrix of a thermal state for a system with
-    specified dimensions.
-=======
+def _single_thermal_dm(dim: int, beta: Array) -> Array:
+    """Returns the density matrix of a thermal state for a single mode."""
+    energies = jnp.arange(dim)
+    rho = jnp.diag(jnp.exp(-beta * energies))
+    return unit(rho)
+
+
 def thermal_dm(dim: int | tuple[int, ...], beta: Array) -> Array:
     r"""Returns the density matrix of a thermal state or a tensor product of thermal
     states.
->>>>>>> 0ab85aac
 
     The density matrix for a thermal state is given by:
 
     \[
-<<<<<<< HEAD
-    \rho = \frac{1}{Z} e^{-\beta H}
-=======
-    \rho_{th} = \sum_k \frac{(n_{th})^k}{(1 + n_{th})^{1+k}} \left\vert n \right\rangle\!\left\langle n\right\vert
->>>>>>> 0ab85aac
+    \rho_{th} = \sum_k \frac{(n_{th})^k}{(1 + n_{th})^{1+k}} \left\vert n
+    \right\rangle\!\left\langle n\right\vert
     \]
 
     where \(Z\) is the partition function, \(\beta = \frac{1}{k_B T}\),
     and \(H\) is the Hamiltonian of the system.
 
+    This function computes either a single-mode thermal state or the tensor
+      product of thermal states for multiple modes, depending on the input.
+
     Args:
-<<<<<<< HEAD
-        dim: Hilbert space dimension of each mode or a tuple representing
-        dimensions of each mode.
-        beta: Inverse temperature \( \beta \), units of \(1/J\)).
-
-    Returns:
-        Array of shape (..., n, n) representing the density matrix for the
-        thermal state,
-        where \(n = \text{prod(dim)}\).
-=======
-        dim: Hilbert space dimension of each mode.
-        beta: Inverse temperature \( \beta \), units of \(1/J\)).
-
-    Returns:
-        _(array of shape (..., n, n))_ Density matrix of the thermal state or 
-        tensor product of thermal states, with _n = prod(dims)_.
->>>>>>> 0ab85aac
+        dim: Hilbert space dimension of each mode, either an integer for a
+        single mode or a tuple of integers for multiple modes.
+        beta: Inverse temperature \( \beta \), either a single value or an
+        array corresponding to each mode.
+
+    Returns:
+        _(array of shape (..., n, n))_ Density matrix of the thermal state or
+        tensor product of thermal states, where _n = prod(dim)_.
 
     Examples:
         Single-mode thermal state at inverse temperature
         \(\beta=1.0\):
         >>> dm = thermal_dm(3, 1.0)
         >>> dm
-<<<<<<< HEAD
-        Array([[0.60653066+0.j, 0.         +0.j, 0.         +0.j],
-                [0.         +0.j, 0.36787944+0.j, 0.         +0.j],
-                [0.         +0.j, 0.         +0.j, 0.24659696+0.j]], dtype=float32)
+        Array([[0.665, 0.   , 0.   ],
+               [0.   , 0.245, 0.   ],
+               [0.   , 0.   , 0.09 ]], dtype=float32)
 
         Multi-mode thermal state for two modes,
         each with dimension 3, at inverse temperature \(\beta=1.0\):
         >>> dm = thermal_dm((3, 3), 1.0)
         >>> dm.shape
         (9, 9)
-=======
-        Array([[0.665, 0.   , 0.   ],
-                [0.  , 0.245, 0.   ],
-                [0.  , 0.   , 0.09 ]], dtype=float32)
-
-        Multi-mode thermal state for two modes,
-        each with dimension 3, at inverse temperature \(\beta=1.0\):
-        >>> dm = dq.thermal_dm((3, 3), 1.0)
-        >>> dm.shape
-        (3, 3)
->>>>>>> 0ab85aac
 
         Batched thermal states for a range of temperatures:
         >>> temperatures = [0.5, 1.0, 1.5]
@@ -411,24 +391,20 @@
         >>> dm_batch.shape
         (3, 3, 3)
     """
-    # Determine total number of dimensions
-    n = dim if isinstance(dim, int) else jnp.prod(dim)
-
-    # Hamiltonian eigenvalues (for a simple harmonic oscillator)
-    energies = jnp.arange(n)
-
-    # Calculate the partition function Z
-    Z = jnp.sum(jnp.exp(-beta * energies))
-
-    # Create the density matrix
-<<<<<<< HEAD
-    rho = jnp.zeros((n, n), dtype=jnp.float32)
-=======
-    rho = jnp.zeros((n, n), dtype=cdtype())
->>>>>>> 0ab85aac
-
-    # Populate the density matrix using the Boltzmann distribution
-    for i in range(n):
-        rho = rho.at[i, i].set(jnp.exp(-beta * energies[i]) / Z)
-
-    return rho+    dim = jnp.asarray(dim)
+    beta = jnp.asarray(beta)
+    check_type_int(dim, 'dim')
+
+    # check if dim is a single value or a tuple
+    if dim.ndim > 1:
+        raise ValueError('Argument `dim` must be an integer or a tuple of integers.')
+
+    # if dim is an integer, convert dim and beta to suitable shapes
+    if dim.ndim == 0:
+        dim = dim[None]
+        beta = beta[..., None]
+
+    # compute the thermal density matrix for each mode
+    single_modes = [_single_thermal_dm(d, b) for d, b in zip(dim, beta)]
+
+    return tensor(*single_modes)