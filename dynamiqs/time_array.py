from __future__ import annotations

from abc import abstractmethod
from typing import get_args

import equinox as eqx
import jax
import jax.numpy as jnp
import jax.tree_util as jtu
import numpy as np
from jax import Array, lax
from jaxtyping import ArrayLike, PyTree, ScalarLike

from ._checks import check_shape, check_times
from ._utils import cdtype, obj_type_str
<<<<<<< HEAD
from .qarrays import QArray
=======
>>>>>>> 88e7236c

__all__ = ['constant', 'pwc', 'modulated', 'timecallable', 'TimeArray']


def constant(array: ArrayLike) -> ConstantTimeArray:
    r"""Instantiate a constant time-array.

    A constant time-array is defined by $O(t) = O_0$ for any time $t$, where $O_0$ is a
    constant array.

    Args:
        array _(array_like of shape (..., n, n))_: Constant array $O_0$.

    Returns:
        _(time-array object of shape (..., n, n) when called)_ Callable object
            returning $O_0$ for any time $t$.
    """
<<<<<<< HEAD
    if not isinstance(array, QArray):
        array = jnp.asarray(array, dtype=cdtype())

=======
    array = jnp.asarray(array, dtype=cdtype())
>>>>>>> 88e7236c
    check_shape(array, 'array', '(..., n, n)')
    return ConstantTimeArray(array)


def pwc(times: ArrayLike, values: ArrayLike, array: ArrayLike) -> PWCTimeArray:
    r"""Instantiate a piecewise constant (PWC) time-array.

    A PWC time-array takes constant values over some time intervals. It is defined by
    $$
        O(t) = \left(\sum_{k=0}^{N-1} c_k\; \Omega_{[t_k, t_{k+1}[}(t)\right) O_0
    $$
    where $c_k$ are constant values, $\Omega_{[t_k, t_{k+1}[}$ is the rectangular
    window function defined by $\Omega_{[t_a, t_b[}(t) = 1$ if $t \in [t_a, t_b[$ and
    $\Omega_{[t_a, t_b[}(t) = 0$ otherwise, and $O_0$ is a constant array.

    Note:
        The argument `times` must be sorted in ascending order, but does not
        need to be evenly spaced.

    Note:
        If the returned time-array is called for a time $t$ which does not belong to any
        time intervals, the returned array is null.

    Args:
        times _(array_like of shape (N+1,))_: Time points $t_k$ defining the boundaries
            of the time intervals, where _N_ is the number of time intervals.
        values _(array_like of shape (..., N))_: Constant values $c_k$ for each time
            interval.
        array _(array_like of shape (n, n))_: Constant array $O_0$.

    Returns:
        _(time-array object of shape (..., n, n) when called)_ Callable object
            returning $O(t)$ for any time $t$.
    """
    # times
    times = jnp.asarray(times)
    times = check_times(times, 'times')

    # values
    values = jnp.asarray(values, dtype=cdtype())
    if values.shape[-1] != len(times) - 1:
        raise TypeError(
            'Argument `values` must have shape `(..., len(times)-1)`, but has shape'
            f' `{values.shape}.'
        )

    # array
    if not isinstance(array, QArray):
        array = jnp.asarray(array, dtype=cdtype())
    check_shape(array, 'array', '(n, n)')

    return PWCTimeArray(times, values, array)


def modulated(f: callable[[float, ...], Array], array: ArrayLike) -> ModulatedTimeArray:
    r"""Instantiate a modulated time-array.

    A modulated time-array is defined by $O(t) = f(t) O_0$ where $f(t)$ is a
    time-dependent scalar. The function $f$ is defined by passing a Python function
    with signature `f(t: float) -> Array` that returns an array of shape
    _(...)_ for any time $t$.

    Args:
        f _(function returning array of shape (...))_: Function with signature
            `f(t: float) -> Array` that returns the modulating factor
            $f(t)$.
        array _(array_like of shape (n, n))_: Constant array $O_0$.

    Returns:
        _(time-array object of shape (..., n, n) when called)_ Callable object
            returning $O(t)$ for any time $t$.
    """
    # check f is callable
    if not callable(f):
        raise TypeError(
            f'Argument `f` must be a function, but has type {obj_type_str(f)}.'
        )

    # array
    if not isinstance(array, QArray):
        array = jnp.asarray(array, dtype=cdtype())
    check_shape(array, 'array', '(n, n)')

    # make f a valid PyTree that is vmap-compatible
    f = BatchedCallable(f)

    return ModulatedTimeArray(f, array)


def timecallable(f: callable[[float], Array]) -> CallableTimeArray:
    r"""Instantiate a callable time-array.

    A callable time-array is defined by $O(t) = f(t)$ where $f(t)$ is a
    time-dependent operator. The function $f$ is defined by passing a Python function
    with signature `f(t: float) -> Array` that returns an array of shape
    _(..., n, n)_ for any time $t$.

    Warning: The function `f` must return a JAX array (not an array-like object!)
        An error is raised if the function `f` does not return a JAX array. This error
        concerns any other array-like objects. This is enforced to avoid costly
        conversions at every time step of the numerical integration.

    Args:
        f _(function returning array of shape (..., n, n))_: Function with signature
            `(t: float) -> Array` that returns the array $f(t)$.

    Returns:
       _(time-array object of shape (..., n, n) when called)_ Callable object
            returning $O(t)$ for any time $t$.
    """
    # check f is callable
    if not callable(f):
        raise TypeError(
            f'Argument `f` must be a function, but has type {obj_type_str(f)}.'
        )

    # make f a valid PyTree that is vmap-compatible
    f = BatchedCallable(f)

    return CallableTimeArray(f)


class Shape(tuple):
    """Helper class to help with Pytree handling."""


class TimeArray(eqx.Module):
    r"""Base class for time-dependent arrays.

    A time-array is a callable object that returns a JAX array for any time $t$. It is
    used to define time-dependent operators for dynamiqs solvers.

    Attributes:
        dtype _(numpy.dtype)_: Data type.
        shape _(tuple of int)_: Shape.
        mT _(TimeArray)_: Returns the time-array transposed over its last two
            dimensions.
        ndim _(int)_: Number of dimensions.

    Note: Arithmetic operation support
        Time-arrays support elementary operations:

        - negation (`__neg__`),
        - left-and-right element-wise addition/subtraction with other arrays or
            time-arrays (`__add__`, `__radd__`, `__sub__`, `__rsub__`),
        - left-and-right element-wise multiplication with other arrays (`__mul__`,
            `__rmul__`).
    """

    # Subclasses should implement:
    # - the properties: dtype, shape, mT, in_axes
    # - the methods: reshape, broadcast_to, conj, __call__, __neg__, __mul__, __add__

    # Note that a subclass implementation of `__add__` only need to support addition
    # with `Array`, `ConstantTimeArray` and the subclass type itself.

    @property
    @abstractmethod
    def dtype(self) -> np.dtype:
        pass

    @property
    @abstractmethod
    def shape(self) -> tuple[int, ...]:
        pass

    @property
    @abstractmethod
    def mT(self) -> TimeArray:
        pass

    @property
    @abstractmethod
    def in_axes(self) -> PyTree[int]:
        # returns the `in_axes` arguments that should be passed to vmap in order
        # to vmap the TimeArray correctly
        pass

    @property
    def ndim(self) -> int:
        return len(self.shape)

    @abstractmethod
    def reshape(self, *new_shape: int) -> TimeArray:
        """Returns a reshaped copy of a time-array.

        Args:
            *new_shape: New shape, which must match the original size.

        Returns:
            New time-array object with the given shape.
        """

    @abstractmethod
    def broadcast_to(self, *new_shape: int) -> TimeArray:
        """Broadcasts a time-array to a new shape.

        Args:
            *new_shape: New shape, which must be compatible with the original shape.

        Returns:
            New time-array object with the given shape.
        """

    @abstractmethod
    def conj(self) -> TimeArray:
        """Returns the element-wise complex conjugate of the time-array.

        Returns:
            New time-array object with element-wise complex conjuguated values.
        """

    @abstractmethod
    def __call__(self, t: ScalarLike) -> Array:
        """Returns the time-array evaluated at a given time.

        Args:
            t: Time at which to evaluate the array.

        Returns:
            Array evaluated at time $t$.
        """

    @abstractmethod
    def __neg__(self) -> TimeArray:
        pass

    @abstractmethod
    def __mul__(self, y: ArrayLike) -> TimeArray:
        pass

    def __rmul__(self, y: ArrayLike) -> TimeArray:
        return self * y

    @abstractmethod
    def __add__(self, y: ArrayLike | TimeArray) -> TimeArray:
        pass

    def __radd__(self, y: ArrayLike | TimeArray) -> TimeArray:
        return self + y

    def __sub__(self, y: ArrayLike | TimeArray) -> TimeArray:
        return self + (-y)

    def __rsub__(self, y: ArrayLike | TimeArray) -> TimeArray:
        return y + (-self)

    def __repr__(self) -> str:
        return f'{type(self).__name__}(shape={self.shape}, dtype={self.dtype})'


class ConstantTimeArray(TimeArray):
    array: Array

    @property
    def dtype(self) -> np.dtype:
        return self.array.dtype

    @property
    def shape(self) -> tuple[int, ...]:
        return self.array.shape

    @property
    def mT(self) -> TimeArray:
        return ConstantTimeArray(self.array.mT)

    @property
    def in_axes(self) -> PyTree[int]:
        return ConstantTimeArray(Shape(self.array.shape[:-2]))

    def reshape(self, *new_shape: int) -> TimeArray:
        return ConstantTimeArray(self.array.reshape(*new_shape))

    def broadcast_to(self, *new_shape: int) -> TimeArray:
        return ConstantTimeArray(jnp.broadcast_to(self.array, new_shape))

    def conj(self) -> TimeArray:
        return ConstantTimeArray(self.array.conj())

    def __call__(self, t: ScalarLike) -> Array:  # noqa: ARG002
        return self.array

    def __neg__(self) -> TimeArray:
        return ConstantTimeArray(-self.array)

    def __mul__(self, y: ArrayLike) -> TimeArray:
        return ConstantTimeArray(self.array * y)

    def __add__(self, other: ArrayLike | TimeArray) -> TimeArray:
        if isinstance(other, get_args(ArrayLike)):
            return ConstantTimeArray(jnp.asarray(other, dtype=cdtype()) + self.array)
        elif isinstance(other, ConstantTimeArray):
            return ConstantTimeArray(self.array + other.array)
        elif isinstance(other, TimeArray):
            return SummedTimeArray([self, other])
        else:
            return NotImplemented


class PWCTimeArray(TimeArray):
    times: Array  # (nv+1,)
    values: Array  # (..., nv)
    array: Array  # (n, n)

    @property
    def dtype(self) -> np.dtype:
        return self.array.dtype

    @property
    def shape(self) -> tuple[int, ...]:
        return *self.values.shape[:-1], *self.array.shape

    @property
    def mT(self) -> TimeArray:
        return PWCTimeArray(self.times, self.values, self.array.mT)

    @property
    def in_axes(self) -> PyTree[int]:
        return PWCTimeArray(Shape(), Shape(self.values.shape[:-1]), Shape())

    def reshape(self, *new_shape: int) -> TimeArray:
        new_shape = new_shape[:-2] + self.values.shape[-1:]  # (..., nv)
        values = self.values.reshape(*new_shape)
        return PWCTimeArray(self.times, values, self.array)

    def broadcast_to(self, *new_shape: int) -> TimeArray:
        new_shape = new_shape[:-2] + self.values.shape[-1:]  # (..., nv)
        values = jnp.broadcast_to(self.values, new_shape)
        return PWCTimeArray(self.times, values, self.array)

    def conj(self) -> TimeArray:
        return PWCTimeArray(self.times, self.values.conj(), self.array.conj())

    def __call__(self, t: ScalarLike) -> Array:
        def _zero(_: float) -> Array:
            return jnp.zeros_like(self.values[..., 0])  # (...)

        def _pwc(t: float) -> Array:
            idx = jnp.searchsorted(self.times, t, side='right') - 1
            return self.values[..., idx]  # (...)

        value = lax.cond(
            jnp.logical_or(t < self.times[0], t >= self.times[-1]), _zero, _pwc, t
        )

        return value.reshape(*value.shape, 1, 1) * self.array

    def __neg__(self) -> TimeArray:
        return PWCTimeArray(self.times, self.values, -self.array)

    def __mul__(self, y: ArrayLike) -> TimeArray:
        return PWCTimeArray(self.times, self.values, self.array * y)

    def __add__(self, other: ArrayLike | TimeArray) -> TimeArray:
        if isinstance(other, get_args(ArrayLike)):
            other = ConstantTimeArray(jnp.asarray(other, dtype=cdtype()))
            return SummedTimeArray([self, other])
        elif isinstance(other, TimeArray):
            return SummedTimeArray([self, other])
        else:
            return NotImplemented


class ModulatedTimeArray(TimeArray):
    f: BatchedCallable  # (...)
    array: Array  # (n, n)

    @property
    def dtype(self) -> np.dtype:
        return self.array.dtype

    @property
    def shape(self) -> tuple[int, ...]:
        return *self.f.shape, *self.array.shape

    @property
    def mT(self) -> TimeArray:
        return ModulatedTimeArray(self.f, self.array.mT)

    @property
    def in_axes(self) -> PyTree[int]:
        return ModulatedTimeArray(Shape(self.f.shape), Shape())

    def reshape(self, *new_shape: int) -> TimeArray:
        f = jtu.Partial(lambda t: self.f(t).reshape(*new_shape[:-2]))
        return ModulatedTimeArray(f, self.array)

    def broadcast_to(self, *new_shape: int) -> TimeArray:
        f = jtu.Partial(lambda t: jnp.broadcast_to(self.f(t), *new_shape[:-2]))
        return ModulatedTimeArray(f, self.array)

    def conj(self) -> TimeArray:
        f = jtu.Partial(lambda t: self.f(t).conj())
        return ModulatedTimeArray(f, self.array.conj())

    def __call__(self, t: ScalarLike) -> Array:
        values = self.f(t)
        return values.reshape(*values.shape, 1, 1) * self.array

    def __neg__(self) -> TimeArray:
        return ModulatedTimeArray(self.f, -self.array)

    def __mul__(self, y: ArrayLike) -> TimeArray:
        return ModulatedTimeArray(self.f, self.array * y)

    def __add__(self, other: ArrayLike | TimeArray) -> TimeArray:
        if isinstance(other, get_args(ArrayLike)):
            other = ConstantTimeArray(jnp.asarray(other, dtype=cdtype()))
            return SummedTimeArray([self, other])
        elif isinstance(other, TimeArray):
            return SummedTimeArray([self, other])
        else:
            return NotImplemented


class CallableTimeArray(TimeArray):
    f: BatchedCallable  # (..., n, n)

    @property
    def dtype(self) -> np.dtype:
        return self.f.dtype

    @property
    def shape(self) -> tuple[int, ...]:
        return self.f.shape

    @property
    def mT(self) -> TimeArray:
        f = jtu.Partial(lambda t: self.f(t).mT)
        return CallableTimeArray(f)

    @property
    def in_axes(self) -> PyTree[int]:
        return CallableTimeArray(Shape(self.f.shape[:-2]))

    def reshape(self, *new_shape: int) -> TimeArray:
        f = jtu.Partial(lambda t: self.f(t).reshape(*new_shape))
        return CallableTimeArray(f)

    def broadcast_to(self, *new_shape: int) -> TimeArray:
        f = jtu.Partial(lambda t: jnp.broadcast_to(self.f(t), new_shape))
        return CallableTimeArray(f)

    def conj(self) -> TimeArray:
        f = jtu.Partial(lambda t: self.f(t).conj())
        return CallableTimeArray(f)

    def __call__(self, t: ScalarLike) -> Array:
        return self.f(t)

    def __neg__(self) -> TimeArray:
        f = jtu.Partial(lambda t: -self.f(t))
        return CallableTimeArray(f)

    def __mul__(self, y: ArrayLike) -> TimeArray:
        f = jtu.Partial(lambda t: self.f(t) * y)
        return CallableTimeArray(f)

    def __add__(self, other: ArrayLike | TimeArray) -> TimeArray:
        if isinstance(other, get_args(ArrayLike)):
            other = ConstantTimeArray(jnp.asarray(other, dtype=cdtype()))
            return SummedTimeArray([self, other])
        elif isinstance(other, TimeArray):
            return SummedTimeArray([self, other])
        else:
            return NotImplemented


class SummedTimeArray(TimeArray):
    timearrays: list[TimeArray]

    @property
    def dtype(self) -> np.dtype:
        return self.timearrays[0].dtype

    @property
    def shape(self) -> tuple[int, ...]:
        return jnp.broadcast_shapes(*[tarray.shape for tarray in self.timearrays])

    @property
    def mT(self) -> TimeArray:
        return SummedTimeArray([tarray.mT for tarray in self.timearrays])

    @property
    def in_axes(self) -> PyTree[int]:
        return SummedTimeArray([tarray.in_axes for tarray in self.timearrays])

    def reshape(self, *new_shape: int) -> TimeArray:
        return SummedTimeArray(
            [tarray.reshape(*new_shape) for tarray in self.timearrays]
        )

    def broadcast_to(self, *new_shape: int) -> TimeArray:
        return SummedTimeArray(
            [tarray.broadcast_to(*new_shape) for tarray in self.timearrays]
        )

    def conj(self) -> TimeArray:
        return SummedTimeArray([tarray.conj() for tarray in self.timearrays])

    def __call__(self, t: ScalarLike) -> Array:
        return jax.tree_util.tree_reduce(
            jnp.add, [tarray(t) for tarray in self.timearrays]
        )

    def __neg__(self) -> TimeArray:
        return SummedTimeArray([-tarray for tarray in self.timearrays])

    def __mul__(self, y: ArrayLike) -> TimeArray:
        return SummedTimeArray([tarray * y for tarray in self.timearrays])

    def __add__(self, other: ArrayLike | TimeArray) -> TimeArray:
        if isinstance(other, get_args(ArrayLike)):
            other = ConstantTimeArray(jnp.asarray(other, dtype=cdtype()))
            return SummedTimeArray([*self.timearrays, other])
        elif isinstance(other, TimeArray):
            return SummedTimeArray([*self.timearrays, other])
        else:
            return NotImplemented


class BatchedCallable(eqx.Module):
    # this class turns a callable into a PyTree that is vmap-compatible

    f: callable[[float], Array]
    indices: list[Array]

    def __init__(self, f: callable[[float], Array]):
        # make f a valid PyTree with `Partial`
        self.f = jtu.Partial(f)
        shape = jax.eval_shape(f, 0.0).shape
        self.indices = list(jnp.indices(shape))

    def __call__(self, t: ScalarLike) -> Array:
        return self.f(t)[tuple(self.indices)]

    @property
    def dtype(self) -> tuple[int, ...]:
        return jax.eval_shape(self.f, 0.0).dtype

    @property
    def shape(self) -> tuple[int, ...]:
        return jax.eval_shape(self.f, 0.0).shape<|MERGE_RESOLUTION|>--- conflicted
+++ resolved
@@ -13,10 +13,6 @@
 
 from ._checks import check_shape, check_times
 from ._utils import cdtype, obj_type_str
-<<<<<<< HEAD
-from .qarrays import QArray
-=======
->>>>>>> 88e7236c
 
 __all__ = ['constant', 'pwc', 'modulated', 'timecallable', 'TimeArray']
 
@@ -34,13 +30,7 @@
         _(time-array object of shape (..., n, n) when called)_ Callable object
             returning $O_0$ for any time $t$.
     """
-<<<<<<< HEAD
-    if not isinstance(array, QArray):
-        array = jnp.asarray(array, dtype=cdtype())
-
-=======
     array = jnp.asarray(array, dtype=cdtype())
->>>>>>> 88e7236c
     check_shape(array, 'array', '(..., n, n)')
     return ConstantTimeArray(array)
 
@@ -88,8 +78,6 @@
         )
 
     # array
-    if not isinstance(array, QArray):
-        array = jnp.asarray(array, dtype=cdtype())
     check_shape(array, 'array', '(n, n)')
 
     return PWCTimeArray(times, values, array)
@@ -120,8 +108,6 @@
         )
 
     # array
-    if not isinstance(array, QArray):
-        array = jnp.asarray(array, dtype=cdtype())
     check_shape(array, 'array', '(n, n)')
 
     # make f a valid PyTree that is vmap-compatible
