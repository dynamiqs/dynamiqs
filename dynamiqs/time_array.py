--- conflicted
+++ resolved
@@ -645,13 +645,7 @@
         return SummedTimeArray(timearrays)
 
     def __call__(self, t: ScalarLike) -> QArray:
-<<<<<<< HEAD
-        return ft.reduce(
-            lambda x, y: x + y, [tarray(t) for tarray in self.timearrays]
-        )
-=======
         return ft.reduce(lambda x, y: x + y, [tarray(t) for tarray in self.timearrays])
->>>>>>> 406aa1fe
 
     def __mul__(self, y: QArrayLike) -> TimeArray:
         timearrays = [tarray * y for tarray in self.timearrays]
