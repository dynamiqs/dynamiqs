--- conflicted
+++ resolved
@@ -4,28 +4,13 @@
 
 import jax
 import jax.numpy as jnp
-<<<<<<< HEAD
+import jax.tree_util as jtu
 from jax._src.lib import xla_client
 from jaxtyping import ArrayLike, PyTree
 
 from .._utils import cdtype, obj_type_str
 from ..solver import Solver, _ODEAdaptiveStep
-from ..time_array import (
-    CallableTimeArray,
-    ConstantTimeArray,
-    ModulatedTimeArray,
-    PWCTimeArray,
-    SummedTimeArray,
-    TimeArray,
-)
-=======
-import jax.tree_util as jtu
-from jaxtyping import ArrayLike, PyTree
-
-from .._utils import cdtype, obj_type_str
-from ..solver import Solver
 from ..time_array import ConstantTimeArray, Shape, TimeArray
->>>>>>> 3e1fdafd
 from .abstract_solver import AbstractSolver
 
 
