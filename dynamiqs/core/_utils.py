--- conflicted
+++ resolved
@@ -15,17 +15,10 @@
     else:
         try:
             return _factory_constant(x)
-<<<<<<< HEAD
-        except TypeError as e:
-            raise TypeError(
-                'Argument `x` must be an array-like object or have type `TimeArray`,'
-                f' but has type {obj_type_str(x)}.'
-=======
         except (TypeError, ValueError) as e:
             raise TypeError(
                 f'Argument must be an array-like or a time-array object, but has type'
                 f' {obj_type_str(x)}.'
->>>>>>> 87bd74df
             ) from e
 
 
