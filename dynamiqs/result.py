from __future__ import annotations

import equinox as eqx
from jax import Array
from jaxtyping import PRNGKeyArray, PyTree

from .gradient import Gradient
from .options import Options
from .solver import Solver

__all__ = [
    'SESolveResult',
    'MESolveResult',
<<<<<<< HEAD
    'DSMESolveResult',
    'SEPropagatorResult',
    'MEPropagatorResult',
=======
    'SEPropagatorResult',
    'MEPropagatorResult',
    'FloquetResult',
>>>>>>> 7fc017dd
]


def memory_bytes(x: Array) -> int:
    return x.itemsize * x.size


def memory_str(x: Array) -> str:
    mem = memory_bytes(x)
    if mem < 1024**2:
        return f'{mem / 1024:.1f} Kb'
    elif mem < 1024**3:
        return f'{mem / 1024**2:.1f} Mb'
    else:
        return f'{mem / 1024**3:.1f} Gb'


def array_str(x: Array | None) -> str | None:
    return None if x is None else f'Array {x.dtype} {tuple(x.shape)} | {memory_str(x)}'


# the Saved object holds quantities saved during the equation integration
class Saved(eqx.Module):
    ysave: Array
    extra: PyTree | None


class SolveSaved(Saved):
    Esave: Array | None


class DSMESolveSaved(SolveSaved):
    Isave: Array


class PropagatorSaved(Saved):
    pass


class FloquetSaved(Saved):
    quasienergies: Array


class Result(eqx.Module):
    tsave: Array
    solver: Solver
    gradient: Gradient | None
    options: Options
    _saved: Saved
    infos: PyTree | None

    @property
    def extra(self) -> PyTree | None:
        return self._saved.extra

    def to_qutip(self) -> Result:
        raise NotImplementedError

    def to_numpy(self) -> Result:
        raise NotImplementedError

    def block_until_ready(self) -> Result:
        _ = self._saved.ysave.block_until_ready()
        return self

    def _str_parts(self) -> dict[str, str | None]:
        return {
            'Solver': type(self.solver).__name__,
            'Gradient': (
                type(self.gradient).__name__ if self.gradient is not None else None
            ),
            'Infos': self.infos if self.infos is not None else None,
            'Extra': (eqx.tree_pformat(self.extra) if self.extra is not None else None),
        }

    def __str__(self) -> str:
        parts = self._str_parts()

        # remove None values
        parts = {k: v for k, v in parts.items() if v is not None}

        # pad to align colons
        padding = max(len(k) for k in parts) + 1
        parts_str = '\n'.join(f'{k:<{padding}}: {v}' for k, v in parts.items())
        return f'==== {self.__class__.__name__} ====\n' + parts_str


class SolveResult(Result):
    @property
    def states(self) -> Array:
        return self._saved.ysave

    @property
    def final_state(self) -> Array:
        return self.states[..., -1, :, :]

    @property
    def expects(self) -> Array | None:
        return self._saved.Esave

    def _str_parts(self) -> dict[str, str | None]:
        d = super()._str_parts()
        return d | {
            'States': array_str(self.states),
            'Expects': array_str(self.expects),
        }


class _DSMESolveResult(SolveResult):
    keys: PRNGKeyArray

    @property
    def measurements(self) -> Array:
        return self._saved.Isave

    def _str_parts(self) -> dict[str, str | None]:
        d = super()._str_parts()
        return d | {'Measurements': array_str(self.measurements)}


class PropagatorResult(Result):
    @property
    def propagators(self) -> Array:
        return self._saved.ysave

    @property
    def final_propagator(self) -> Array:
        return self.propagators[..., -1, :, :]

    def _str_parts(self) -> dict[str, str | None]:
        d = super()._str_parts()
        return d | {'Propagators': array_str(self.propagators)}


class FloquetResult(Result):
    """Result of the Floquet integration.

    Attributes:
        modes _(array of shape (..., ntsave, n, n, 1))_: Saved Floquet modes.
        quasienergies _(array of shape (..., n))_: Saved quasienergies
        T _(float)_: Drive period
        infos _(PyTree or None)_: Solver-dependent information on the resolution.
        tsave _(array of shape (ntsave,))_: Times for which results were saved.
        solver _(Solver)_: Solver used.
        gradient _(Gradient)_: Gradient used.
        options _(Options)_: Options used.

    Note-: Result of running multiple simulations concurrently
        The resulting Floquet modes and quasienergies are batched according to the
        leading dimensions of the Hamiltonian `H`. For example if `H` has shape
        _(2, 3, n, n)_, then `modes` has shape _(2, 3, ntsave, n, n, 1)_.

        See the
        [Batching simulations](../../documentation/basics/batching-simulations.md)
        tutorial for more details.
    """

    T: float

    @property
    def modes(self) -> Array:
        return self._saved.ysave

    @property
    def quasienergies(self) -> Array:
        return self._saved.quasienergies

    def _str_parts(self) -> dict[str, str | None]:
        d = super()._str_parts()
        return d | {
            'Modes': array_str(self.modes),
            'Quasienergies': array_str(self.quasienergies),
        }


class SESolveResult(SolveResult):
    r"""Result of the Schrödinger equation integration.

    Attributes:
        states _(array of shape (..., nsave, n, 1))_: Saved states with
            `nsave = ntsave`, or `nsave = 1` if `options.save_states` is set to `False`.
        final_state _(array of shape (..., n, 1))_: Saved final state.
        expects _(array of shape (..., len(exp_ops), ntsave) or None)_: Saved
            expectation values, if specified by `exp_ops`.
        extra _(PyTree or None)_: Extra data saved with `save_extra()` if
            specified in `options` (see [`dq.Options`][dynamiqs.Options]).
        infos _(PyTree or None)_: Solver-dependent information on the resolution.
        tsave _(array of shape (ntsave,))_: Times for which results were saved.
        solver _(Solver)_: Solver used.
        gradient _(Gradient)_: Gradient used.
        options _(Options)_: Options used.

    Note-: Result of running multiple simulations concurrently
        The resulting states and expectation values are batched according to the
        leading dimensions of the Hamiltonian `H` and initial state `psi0`. The
        behaviour depends on the value of the `cartesian_batching` option

        === "If `cartesian_batching = True` (default value)"
            The results leading dimensions are
            ```
            ... = ...H, ...psi0
            ```
            For example if:

            - `H` has shape _(2, 3, n, n)_,
            - `psi0` has shape _(4, n, 1)_,

            then `states` has shape _(2, 3, 4, ntsave, n, 1)_.

        === "If `cartesian_batching = False`"
            The results leading dimensions are
            ```
            ... = ...H = ...psi0  # (once broadcasted)
            ```
            For example if:

            - `H` has shape _(2, 3, n, n)_,
            - `psi0` has shape _(3, n, 1)_,

            then `states` has shape _(2, 3, ntsave, n, 1)_.

        See the
        [Batching simulations](../../documentation/basics/batching-simulations.md)
        tutorial for more details.
    """


class MESolveResult(SolveResult):
    """Result of the Lindblad master equation integration.

    Attributes:
        states _(array of shape (..., nsave, n, n))_: Saved states with
            `nsave = ntsave`, or `nsave = 1` if `options.save_states` is set to `False`.
        final_state _(array of shape (..., n, n))_: Saved final state.
        expects _(array of shape (..., len(exp_ops), ntsave) or None)_: Saved
            expectation values, if specified by `exp_ops`.
        extra _(PyTree or None)_: Extra data saved with `save_extra()` if
            specified in `options` (see [`dq.Options`][dynamiqs.Options]).
        infos _(PyTree or None)_: Solver-dependent information on the resolution.
        tsave _(array of shape (ntsave,))_: Times for which results were saved.
        solver _(Solver)_: Solver used.
        gradient _(Gradient)_: Gradient used.
        options _(Options)_: Options used.

    Note-: Result of running multiple simulations concurrently
        The resulting states and expectation values are batched according to the
        leading dimensions of the Hamiltonian `H`, jump operators `jump_ops` and initial
        state `rho0`. The behaviour depends on the value of the `cartesian_batching`
        option

        === "If `cartesian_batching = True` (default value)"
            The results leading dimensions are
            ```
            ... = ...H, ...L0, ...L1, (...), ...rho0
            ```
            For example if:

            - `H` has shape _(2, 3, n, n)_,
            - `jump_ops = [L0, L1]` has shape _[(4, 5, n, n), (6, n, n)]_,
            - `rho0` has shape _(7, n, n)_,

            then `states` has shape _(2, 3, 4, 5, 6, 7, ntsave, n, n)_.
        === "If `cartesian_batching = False`"
            The results leading dimensions are
            ```
            ... = ...H = ...L0 = ...L1 = (...) = ...rho0  # (once broadcasted)
            ```
            For example if:

            - `H` has shape _(2, 3, n, n)_,
            - `jump_ops = [L0, L1]` has shape _[(3, n, n), (2, 1, n, n)]_,
            - `rho0` has shape _(3, n, n)_,

            then `states` has shape _(2, 3, ntsave, n, n)_.

        See the
        [Batching simulations](../../documentation/basics/batching-simulations.md)
        tutorial for more details.
    """


class DSMESolveResult(_DSMESolveResult):
    r"""Result of the diffusive SME integration.

    For the shape indications we define `ntrajs` as the number of trajectories
    (`ntrajs = len(keys)`) and `nLm` as the number of measured loss channels (those for
    which the measurement efficiency is not zero).

    Attributes:
        states _(array of shape (..., ntrajs, nsave, n, n))_: Saved states with
            `nsave = ntsave`, or `nsave = 1` if `options.save_states` is set to `False`.
        final_state _(array of shape (..., ntrajs, n, n))_: Saved final state.
        measurements _(array of shape (..., ntrajs, nLm, nsave-1))_: Saved measurements.
        expects _(array of shape (..., ntrajs, len(exp_ops), ntsave) or None)_: Saved
            expectation values, if specified by `exp_ops`.
        extra _(PyTree or None)_: Extra data saved with `save_extra()` if
            specified in `options` (see [`dq.Options`][dynamiqs.Options]).
        infos _(PyTree or None)_: Solver-dependent information on the resolution.
        tsave _(array of shape (ntsave,))_: Times for which results were saved.
        keys _(PRNG key array of shape (ntrajs,))_: PRNG keys used to sample the Wiener
            processes.
        solver _(Solver)_: Solver used.
        gradient _(Gradient)_: Gradient used.
        options _(Options)_: Options used.

    Note-: Result of running multiple simulations concurrently
        The resulting states, measurements and expectation values are batched according
        to the leading dimensions of the Hamiltonian `H` and initial state `rho0`. The
        behaviour depends on the value of the `cartesian_batching` option

        === "If `cartesian_batching = True` (default value)"
            The results leading dimensions are
            ```
            ... = ...H, ...rho0
            ```
            For example if:

            - `H` has shape _(2, 3, n, n)_,
            - `rho0` has shape _(4, n, n)_,

            then `states` has shape _(2, 3, 4, ntrajs, ntsave, n, n)_.

        === "If `cartesian_batching = False`"
            The results leading dimensions are
            ```
            ... = ...H = ...rho0  # (once broadcasted)
            ```
            For example if:

            - `H` has shape _(2, 3, n, n)_,
            - `rho0` has shape _(3, n, n)_,

            then `states` has shape _(2, 3, ntrajs, ntsave, n, n)_.

        See the
        [Batching simulations](../../documentation/basics/batching-simulations.md)
        tutorial for more details.
    """


class SEPropagatorResult(PropagatorResult):
    r"""Result of the Schrödinger equation integration to obtain the propagator.

    Attributes:
        propagators _(array of shape (..., nsave, n, n))_: Saved propagators with
            `nsave = ntsave`, or `nsave = 1` if `options.save_states` is set to `False`.
        final_propagator _(array of shape (..., n, n))_: Saved final propagator.
        extra _(PyTree or None)_: Extra data saved with `save_extra()` if
            specified in `options` (see [`dq.Options`][dynamiqs.Options]).
        infos _(PyTree or None)_: Solver-dependent information on the resolution.
        tsave _(array of shape (ntsave,))_: Times for which results were saved.
        solver _(Solver)_: Solver used.
        gradient _(Gradient)_: Gradient used.
        options _(Options)_: Options used.

    Note-: Result of running multiple simulations concurrently
        The resulting propagators are batched according to the leading
        dimensions of the Hamiltonian `H`. For example if `H` has shape
        _(2, 3, n, n)_, then `propagators` has shape _(2, 3, ntsave, n, n)_.

        See the
        [Batching simulations](../../documentation/basics/batching-simulations.md)
        tutorial for more details.
    """


class MEPropagatorResult(PropagatorResult):
    r"""Result of the Lindblad master equation integration to obtain the propagator.

    Attributes:
        propagators _(array of shape (..., nsave, n^2, n^2))_: Saved propagators with
            `nsave = ntsave`, or `nsave = 1` if `options.save_states` is set to `False`.
        final_propagator _(array of shape (..., n^2, n^2))_: Saved final propagator.
        extra _(PyTree or None)_: Extra data saved with `save_extra()` if
            specified in `options` (see [`dq.Options`][dynamiqs.Options]).
        infos _(PyTree or None)_: Solver-dependent information on the resolution.
        tsave _(array of shape (ntsave,))_: Times for which results were saved.
        solver _(Solver)_: Solver used.
        gradient _(Gradient)_: Gradient used.
        options _(Options)_: Options used.

    Note-: Result of running multiple simulations concurrently
        The resulting propagators are batched according to the
        leading dimensions of the Hamiltonian `H` and jump operators `jump_ops`.
        The behaviour depends on the value of the `cartesian_batching` option

        === "If `cartesian_batching = True` (default value)"
            The results leading dimensions are
            ```
            ... = ...H, ...L0, ...L1, (...)
            ```
            For example if:

            - `H` has shape _(2, 3, n, n)_,
            - `jump_ops = [L0, L1]` has shape _[(4, 5, n, n), (6, n, n)]_,

            then `propagators` has shape _(2, 3, 4, 5, 6, ntsave, n, n)_.
        === "If `cartesian_batching = False`"
            The results leading dimensions are
            ```
            ... = ...H = ...L0 = ...L1 = (...)  # (once broadcasted)
            ```
            For example if:

            - `H` has shape _(2, 3, n, n)_,
            - `jump_ops = [L0, L1]` has shape _[(3, n, n), (2, 1, n, n)]_,

            then `propagators` has shape _(2, 3, ntsave, n, n)_.

        See the
        [Batching simulations](../../documentation/basics/batching-simulations.md)
        tutorial for more details.
    """<|MERGE_RESOLUTION|>--- conflicted
+++ resolved
@@ -11,15 +11,10 @@
 __all__ = [
     'SESolveResult',
     'MESolveResult',
-<<<<<<< HEAD
     'DSMESolveResult',
     'SEPropagatorResult',
     'MEPropagatorResult',
-=======
-    'SEPropagatorResult',
-    'MEPropagatorResult',
     'FloquetResult',
->>>>>>> 7fc017dd
 ]
 
 
