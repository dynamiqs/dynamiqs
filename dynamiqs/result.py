from __future__ import annotations

import equinox as eqx
from jax import Array
from jaxtyping import PRNGKeyArray, PyTree

from .gradient import Gradient
from .options import Options
from .qarrays.qarray import QArray
from .qarrays.utils import to_jax
from .solver import Solver

__all__ = [
    'FloquetResult',
    'MEPropagatorResult',
    'MESolveResult',
    'DSMESolveResult',
    'SEPropagatorResult',
    'SESolveResult',
]


def memory_bytes(x: Array) -> int:
    return x.itemsize * x.size


def memory_str(x: Array) -> str:
    mem = memory_bytes(x)
    if mem < 1024**2:
        return f'{mem / 1024:.1f} Kb'
    elif mem < 1024**3:
        return f'{mem / 1024**2:.1f} Mb'
    else:
        return f'{mem / 1024**3:.1f} Gb'


def array_str(x: Array | QArray | None) -> str | None:
    # TODO: implement memory_str for `QArray` rather than converting to JAX array
    if x is None:
        return None
    type_name = 'Array' if isinstance(x, Array) else 'QArray'
    x = to_jax(x)
    return f'{type_name} {x.dtype} {tuple(x.shape)} | {memory_str(x)}'


# the Saved object holds quantities saved during the equation integration
class Saved(eqx.Module):
    ysave: QArray
    extra: PyTree | None


class SolveSaved(Saved):
    Esave: Array | None


class DSMESolveSaved(SolveSaved):
    Isave: Array


class PropagatorSaved(Saved):
    pass


class FloquetSaved(Saved):
    quasienergies: Array


class Result(eqx.Module):
    tsave: Array
    solver: Solver
    gradient: Gradient | None
    options: Options
    _saved: Saved
    infos: PyTree | None

    @property
    def extra(self) -> PyTree | None:
        return self._saved.extra

    def to_qutip(self) -> Result:
        raise NotImplementedError

    def to_numpy(self) -> Result:
        raise NotImplementedError

    def block_until_ready(self) -> Result:
        _ = self._saved.ysave.block_until_ready()
        return self

    def _str_parts(self) -> dict[str, str | None]:
        return {
            'Solver': type(self.solver).__name__,
            'Gradient': (
                type(self.gradient).__name__ if self.gradient is not None else None
            ),
            'Infos': self.infos if self.infos is not None else None,
            'Extra': (eqx.tree_pformat(self.extra) if self.extra is not None else None),
        }

    def __str__(self) -> str:
        parts = self._str_parts()

        # remove None values
        parts = {k: v for k, v in parts.items() if v is not None}

        # pad to align colons
        padding = max(len(k) for k in parts) + 1
        parts_str = '\n'.join(f'{k:<{padding}}: {v}' for k, v in parts.items())
        return f'==== {self.__class__.__name__} ====\n' + parts_str

    @classmethod
    def out_axes(cls) -> SolveResult:
        return cls(None, None, None, None, 0, 0)


class SolveResult(Result):
    @property
    def states(self) -> QArray:
        return self._saved.ysave

    @property
    def final_state(self) -> QArray:
        return self.states[..., -1, :, :]

    @property
    def expects(self) -> Array | None:
        return self._saved.Esave

    def _str_parts(self) -> dict[str, str | None]:
        d = super()._str_parts()
        return d | {
            'States': array_str(self.states),
            'Expects': array_str(self.expects),
        }


class PropagatorResult(Result):
    @property
    def propagators(self) -> QArray:
        return self._saved.ysave

    @property
    def final_propagator(self) -> QArray:
        return self.propagators[..., -1, :, :]

    def _str_parts(self) -> dict[str, str | None]:
        d = super()._str_parts()
        return d | {'Propagators': array_str(self.propagators)}


class FloquetResult(Result):
    T: float

    @property
    def modes(self) -> QArray:
        return self._saved.ysave

    @property
    def quasienergies(self) -> Array:
        return self._saved.quasienergies

    def _str_parts(self) -> dict[str, str | None]:
        d = super()._str_parts()
        return d | {
            'Modes': array_str(self.modes),
            'Quasienergies': array_str(self.quasienergies),
        }

    @classmethod
    def out_axes(cls) -> SolveResult:
        return cls(None, None, None, None, 0, 0, None)


class SESolveResult(SolveResult):
<<<<<<< HEAD
    r"""Result of the Schrödinger equation integration.

    Attributes:
        states _(qarray of shape (..., nsave, n, 1))_: Saved states with
            `nsave = ntsave`, or `nsave = 1` if `options.save_states` is set to `False`.
        final_state _(qarray of shape (..., n, 1))_: Saved final state.
        expects _(array of shape (..., len(exp_ops), ntsave) or None)_: Saved
            expectation values, if specified by `exp_ops`.
        extra _(PyTree or None)_: Extra data saved with `save_extra()` if
            specified in `options` (see [`dq.Options`][dynamiqs.Options]).
        infos _(PyTree or None)_: Solver-dependent information on the resolution.
        tsave _(array of shape (ntsave,))_: Times for which results were saved.
        solver _(Solver)_: Solver used.
        gradient _(Gradient)_: Gradient used.
        options _(Options)_: Options used.

    Note-: Result of running multiple simulations concurrently
        The resulting states and expectation values are batched according to the
        leading dimensions of the Hamiltonian `H` and initial state `psi0`. The
        behaviour depends on the value of the `cartesian_batching` option

        === "If `cartesian_batching = True` (default value)"
            The results leading dimensions are
            ```
            ... = ...H, ...psi0
            ```
            For example if:

            - `H` has shape _(2, 3, n, n)_,
            - `psi0` has shape _(4, n, 1)_,

            then `states` has shape _(2, 3, 4, ntsave, n, 1)_.

        === "If `cartesian_batching = False`"
            The results leading dimensions are
            ```
            ... = ...H = ...psi0  # (once broadcasted)
            ```
            For example if:

            - `H` has shape _(2, 3, n, n)_,
            - `psi0` has shape _(3, n, 1)_,

            then `states` has shape _(2, 3, ntsave, n, 1)_.

        See the
        [Batching simulations](../../documentation/basics/batching-simulations.md)
        tutorial for more details.
    """
=======
    pass
>>>>>>> 5e43bbfe


class MESolveResult(SolveResult):
    pass


class DSMESolveResult(SolveResult):
    r"""Result of the diffusive SME integration.

    For the shape indications we define `ntrajs` as the number of trajectories
    (`ntrajs = len(keys)`) and `nLm` as the number of measured loss channels (those for
    which the measurement efficiency is not zero).

    Attributes:
        states _(qarray of shape (..., ntrajs, nsave, n, n))_: Saved states with
            `nsave = ntsave`, or `nsave = 1` if `options.save_states` is set to `False`.
        final_state _(qarray of shape (..., ntrajs, n, n))_: Saved final state.
        measurements _(array of shape (..., ntrajs, nLm, nsave-1))_: Saved measurements.
        expects _(array of shape (..., ntrajs, len(exp_ops), ntsave) or None)_: Saved
            expectation values, if specified by `exp_ops`.
        extra _(PyTree or None)_: Extra data saved with `save_extra()` if
            specified in `options` (see [`dq.Options`][dynamiqs.Options]).
        infos _(PyTree or None)_: Solver-dependent information on the resolution.
        tsave _(array of shape (ntsave,))_: Times for which results were saved.
        keys _(PRNG key array of shape (ntrajs,))_: PRNG keys used to sample the Wiener
            processes.
        solver _(Solver)_: Solver used.
        gradient _(Gradient)_: Gradient used.
        options _(Options)_: Options used.

    Note-: Result of running multiple simulations concurrently
        The resulting states, measurements and expectation values are batched according
        to the leading dimensions of the Hamiltonian `H` and initial state `rho0`. The
        behaviour depends on the value of the `cartesian_batching` option

        === "If `cartesian_batching = True` (default value)"
            The results leading dimensions are
            ```
            ... = ...H, ...rho0
            ```
            For example if:

            - `H` has shape _(2, 3, n, n)_,
            - `rho0` has shape _(4, n, n)_,

            then `states` has shape _(2, 3, 4, ntrajs, ntsave, n, n)_.

        === "If `cartesian_batching = False`"
            The results leading dimensions are
            ```
            ... = ...H = ...rho0  # (once broadcasted)
            ```
            For example if:

            - `H` has shape _(2, 3, n, n)_,
            - `rho0` has shape _(3, n, n)_,

            then `states` has shape _(2, 3, ntrajs, ntsave, n, n)_.

        See the
        [Batching simulations](../../documentation/basics/batching-simulations.md)
        tutorial for more details.
    """

    keys: PRNGKeyArray

    @property
    def measurements(self) -> Array:
        return self._saved.Isave

    def _str_parts(self) -> dict[str, str | None]:
        d = super()._str_parts()
        return d | {'Measurements': array_str(self.measurements)}

    @classmethod
    def out_axes(cls) -> SolveResult:
        return cls(None, None, None, None, 0, 0, 0)


class SEPropagatorResult(PropagatorResult):
    pass


class MEPropagatorResult(PropagatorResult):
    pass<|MERGE_RESOLUTION|>--- conflicted
+++ resolved
@@ -172,59 +172,7 @@
 
 
 class SESolveResult(SolveResult):
-<<<<<<< HEAD
-    r"""Result of the Schrödinger equation integration.
-
-    Attributes:
-        states _(qarray of shape (..., nsave, n, 1))_: Saved states with
-            `nsave = ntsave`, or `nsave = 1` if `options.save_states` is set to `False`.
-        final_state _(qarray of shape (..., n, 1))_: Saved final state.
-        expects _(array of shape (..., len(exp_ops), ntsave) or None)_: Saved
-            expectation values, if specified by `exp_ops`.
-        extra _(PyTree or None)_: Extra data saved with `save_extra()` if
-            specified in `options` (see [`dq.Options`][dynamiqs.Options]).
-        infos _(PyTree or None)_: Solver-dependent information on the resolution.
-        tsave _(array of shape (ntsave,))_: Times for which results were saved.
-        solver _(Solver)_: Solver used.
-        gradient _(Gradient)_: Gradient used.
-        options _(Options)_: Options used.
-
-    Note-: Result of running multiple simulations concurrently
-        The resulting states and expectation values are batched according to the
-        leading dimensions of the Hamiltonian `H` and initial state `psi0`. The
-        behaviour depends on the value of the `cartesian_batching` option
-
-        === "If `cartesian_batching = True` (default value)"
-            The results leading dimensions are
-            ```
-            ... = ...H, ...psi0
-            ```
-            For example if:
-
-            - `H` has shape _(2, 3, n, n)_,
-            - `psi0` has shape _(4, n, 1)_,
-
-            then `states` has shape _(2, 3, 4, ntsave, n, 1)_.
-
-        === "If `cartesian_batching = False`"
-            The results leading dimensions are
-            ```
-            ... = ...H = ...psi0  # (once broadcasted)
-            ```
-            For example if:
-
-            - `H` has shape _(2, 3, n, n)_,
-            - `psi0` has shape _(3, n, 1)_,
-
-            then `states` has shape _(2, 3, ntsave, n, 1)_.
-
-        See the
-        [Batching simulations](../../documentation/basics/batching-simulations.md)
-        tutorial for more details.
-    """
-=======
-    pass
->>>>>>> 5e43bbfe
+    pass
 
 
 class MESolveResult(SolveResult):
@@ -232,63 +180,6 @@
 
 
 class DSMESolveResult(SolveResult):
-    r"""Result of the diffusive SME integration.
-
-    For the shape indications we define `ntrajs` as the number of trajectories
-    (`ntrajs = len(keys)`) and `nLm` as the number of measured loss channels (those for
-    which the measurement efficiency is not zero).
-
-    Attributes:
-        states _(qarray of shape (..., ntrajs, nsave, n, n))_: Saved states with
-            `nsave = ntsave`, or `nsave = 1` if `options.save_states` is set to `False`.
-        final_state _(qarray of shape (..., ntrajs, n, n))_: Saved final state.
-        measurements _(array of shape (..., ntrajs, nLm, nsave-1))_: Saved measurements.
-        expects _(array of shape (..., ntrajs, len(exp_ops), ntsave) or None)_: Saved
-            expectation values, if specified by `exp_ops`.
-        extra _(PyTree or None)_: Extra data saved with `save_extra()` if
-            specified in `options` (see [`dq.Options`][dynamiqs.Options]).
-        infos _(PyTree or None)_: Solver-dependent information on the resolution.
-        tsave _(array of shape (ntsave,))_: Times for which results were saved.
-        keys _(PRNG key array of shape (ntrajs,))_: PRNG keys used to sample the Wiener
-            processes.
-        solver _(Solver)_: Solver used.
-        gradient _(Gradient)_: Gradient used.
-        options _(Options)_: Options used.
-
-    Note-: Result of running multiple simulations concurrently
-        The resulting states, measurements and expectation values are batched according
-        to the leading dimensions of the Hamiltonian `H` and initial state `rho0`. The
-        behaviour depends on the value of the `cartesian_batching` option
-
-        === "If `cartesian_batching = True` (default value)"
-            The results leading dimensions are
-            ```
-            ... = ...H, ...rho0
-            ```
-            For example if:
-
-            - `H` has shape _(2, 3, n, n)_,
-            - `rho0` has shape _(4, n, n)_,
-
-            then `states` has shape _(2, 3, 4, ntrajs, ntsave, n, n)_.
-
-        === "If `cartesian_batching = False`"
-            The results leading dimensions are
-            ```
-            ... = ...H = ...rho0  # (once broadcasted)
-            ```
-            For example if:
-
-            - `H` has shape _(2, 3, n, n)_,
-            - `rho0` has shape _(3, n, n)_,
-
-            then `states` has shape _(2, 3, ntrajs, ntsave, n, n)_.
-
-        See the
-        [Batching simulations](../../documentation/basics/batching-simulations.md)
-        tutorial for more details.
-    """
-
     keys: PRNGKeyArray
 
     @property
