--- conflicted
+++ resolved
@@ -66,17 +66,8 @@
 
         self.result = Result(options, ysave, tsave, exp_save)
 
-<<<<<<< HEAD
         # initialize save logic and save initial state if necessary
         self._init_save()
-=======
-    def _init_time_logic(self):
-        self.tstop = self.tsave
-        self.tstop_counter = 0
-
-        self.tsave_mask = torch.isin(self.tstop, self.tsave)
-        self.tsave_counter = 0
->>>>>>> 20fec5b9
 
     def run(self):
         self.result.start_time = time()
@@ -91,31 +82,16 @@
     def run_nograd(self):
         pass
 
-<<<<<<< HEAD
     def _init_save(self):
         """Initialize the save logic and save the initial state if necessary."""
-        self.t_save_counter = 0
-        if self.t_save[0] == 0.0:
+        self.tsave_counter = 0
+        if self.tsave[0] == 0.0:
             self.save(self.y0)
 
     def save(self, y: Tensor):
         self._save_y(y)
         self._save_exp_ops(y)
-        self.t_save_counter += 1
-=======
-    def next_tstop(self) -> float:
-        return self.tstop[self.tstop_counter].item()
-
-    def save(self, y: Tensor):
-        self._save(y)
-        self.tstop_counter += 1
-
-    def _save(self, y: Tensor):
-        if self.tsave_mask[self.tstop_counter]:
-            self._save_y(y)
-            self._save_exp_ops(y)
-            self.tsave_counter += 1
->>>>>>> 20fec5b9
+        self.tsave_counter += 1
 
     def _save_y(self, y: Tensor):
         if self.options.save_states:
@@ -128,19 +104,21 @@
         if len(self.exp_ops) > 0:
             self.result.exp_save[..., self.tsave_counter] = bexpect(self.exp_ops, y)
 
-    def t_stop(self):
-        """Return t_save excluding `t=0.0`."""
-        if self.t_save[0] != 0.0:
-            return self.t_save.cpu().numpy()
+    @property
+    def tstop(self):
+        """Return tsave excluding `t=0.0`."""
+        if self.tsave[0] != 0.0:
+            return self.tsave.cpu().numpy()
         else:
-            return self.t_save[1:].cpu().numpy()
+            return self.tsave[1:].cpu().numpy()
 
-    def t_stop_backward(self):
-        """Return t_save excluding the final time and including `t=0.0`."""
-        t_stop = self.t_save[:-1]
-        if t_stop[0] != 0.0:
-            t_stop = torch.cat((torch.zeros(1), t_stop))
-        return t_stop.cpu().numpy()
+    @property
+    def tstop_backward(self):
+        """Return tsave excluding the final time and including `t=0.0`."""
+        tstop = self.tsave[:-1]
+        if tstop[0] != 0.0:
+            tstop = torch.cat((torch.zeros(1), tstop))
+        return tstop.cpu().numpy()
 
 
 class AutogradSolver(Solver):
