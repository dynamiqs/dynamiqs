from __future__ import annotations

from abc import ABC, abstractmethod
<<<<<<< HEAD
from functools import cached_property
=======
from time import time
>>>>>>> cb64082b

import torch
from torch import Tensor

from ..options import Options
<<<<<<< HEAD
from ..utils.solver_utils import bexpect
from ..utils.td_tensor import TDTensor
from ..utils.tensor_types import dtype_complex_to_real
=======
from .result import Result
from .utils.td_tensor import TDTensor
from .utils.utils import bexpect
>>>>>>> cb64082b


class Solver(ABC):
    def __init__(
        self,
        H: TDTensor,
        y0: Tensor,
        t_save: Tensor,
        exp_ops: Tensor,
        options: Options,
    ):
        """

        Args:
            H:
            y0: Initial quantum state, of shape `(..., m, n)`.
            t_save: Times for which results are saved.
            exp_ops:
            options:
        """
        self.H = H
        self.y0 = y0
        self.t_save = t_save
        self.exp_ops = exp_ops
        self.options = options

        # initialize saving logic
        self._init_time_logic()

        # initialize save tensors
        batch_sizes, (m, n) = y0.shape[:-2], y0.shape[-2:]

        if self.options.save_states:
            # y_save: (..., len(t_save), m, n)
<<<<<<< HEAD
            self.y_save = torch.zeros(
                *batch_sizes,
                len(t_save),
                m,
                n,
                dtype=self.dtype,
                device=self.device,
=======
            y_save = torch.zeros(
                *batch_sizes, len(t_save), m, n, dtype=y0.dtype, device=y0.device
>>>>>>> cb64082b
            )

        if len(self.exp_ops) > 0:
            # exp_save: (..., len(exp_ops), len(t_save))
            exp_save = torch.zeros(
                *batch_sizes,
<<<<<<< HEAD
                len(self.exp_ops),
                len(t_save),
                dtype=self.dtype,
                device=self.device,
=======
                len(exp_ops),
                len(t_save),
                dtype=y0.dtype,
                device=y0.device,
>>>>>>> cb64082b
            )
        else:
            exp_save = None

        self.result = Result(options, y_save, exp_save)

    def _init_time_logic(self):
        self.t_stop = self.t_save
        self.t_stop_counter = 0

        self.t_save_mask = torch.isin(self.t_stop, self.t_save)
        self.t_save_counter = 0

    @cached_property
    def dtype(self) -> torch.complex64 | torch.complex128:
        return self.y0.dtype

    @cached_property
    def device(self) -> torch.device:
        return self.y0.device

    @cached_property
    def dtype_real(self) -> torch.float32 | torch.float64:
        return dtype_complex_to_real(self.y0.dtype)

    def run(self):
        self.result.start_time = time()
        self._run()
        self.result.end_time = time()

    def _run(self):
        if self.options.gradient_alg is None:
            self.run_nograd()

    @abstractmethod
    def run_nograd(self):
        pass

    def next_t_stop(self) -> float:
        return self.t_stop[self.t_stop_counter].item()

    def save(self, y: Tensor):
        self._save(y)
        self.t_stop_counter += 1

    def _save(self, y: Tensor):
        if self.t_save_mask[self.t_stop_counter]:
            self._save_y(y)
            self._save_exp_ops(y)
            self.t_save_counter += 1

    def _save_y(self, y: Tensor):
        if self.options.save_states:
<<<<<<< HEAD
            self.y_save[..., self.t_save_counter, :, :] = y
        # otherwise only save the state if it is the final state
        elif self.t_save_counter == len(self.t_save) - 1:
            self.y_save = y

    def _save_exp_ops(self, y: Tensor):
        if len(self.exp_ops) > 0:
            self.exp_save[..., self.t_save_counter] = bexpect(self.exp_ops, y)
=======
            self.result.y_save[..., self.save_counter, :, :] = y
        # otherwise only save the state if it is the final state
        elif self.save_counter == len(self.t_save) - 1:
            self.result.y_save = y

    def _save_exp_ops(self, y: Tensor):
        if len(self.exp_ops) > 0:
            self.result.exp_save[..., self.save_counter] = bexpect(self.exp_ops, y)
>>>>>>> cb64082b


class AutogradSolver(Solver):
    def _run(self):
        super()._run()
        if self.options.gradient_alg == 'autograd':
            self.run_autograd()

    def run_nograd(self):
        with torch.no_grad():
            self.run_autograd()

    @abstractmethod
    def run_autograd(self):
        pass


class AdjointSolver(AutogradSolver):
    def _run(self):
        super()._run()
        if self.options.gradient_alg == 'adjoint':
            self.run_adjoint()

    @abstractmethod
    def run_adjoint(self):
        """Integrate an ODE using the adjoint method in the backward pass."""
        pass<|MERGE_RESOLUTION|>--- conflicted
+++ resolved
@@ -1,25 +1,17 @@
 from __future__ import annotations
 
 from abc import ABC, abstractmethod
-<<<<<<< HEAD
 from functools import cached_property
-=======
 from time import time
->>>>>>> cb64082b
 
 import torch
 from torch import Tensor
 
 from ..options import Options
-<<<<<<< HEAD
-from ..utils.solver_utils import bexpect
-from ..utils.td_tensor import TDTensor
 from ..utils.tensor_types import dtype_complex_to_real
-=======
 from .result import Result
 from .utils.td_tensor import TDTensor
 from .utils.utils import bexpect
->>>>>>> cb64082b
 
 
 class Solver(ABC):
@@ -54,35 +46,18 @@
 
         if self.options.save_states:
             # y_save: (..., len(t_save), m, n)
-<<<<<<< HEAD
-            self.y_save = torch.zeros(
-                *batch_sizes,
-                len(t_save),
-                m,
-                n,
-                dtype=self.dtype,
-                device=self.device,
-=======
             y_save = torch.zeros(
-                *batch_sizes, len(t_save), m, n, dtype=y0.dtype, device=y0.device
->>>>>>> cb64082b
+                *batch_sizes, len(t_save), m, n, dtype=self.dtype, device=self.device
             )
 
         if len(self.exp_ops) > 0:
             # exp_save: (..., len(exp_ops), len(t_save))
             exp_save = torch.zeros(
                 *batch_sizes,
-<<<<<<< HEAD
-                len(self.exp_ops),
+                len(exp_ops),
                 len(t_save),
                 dtype=self.dtype,
                 device=self.device,
-=======
-                len(exp_ops),
-                len(t_save),
-                dtype=y0.dtype,
-                device=y0.device,
->>>>>>> cb64082b
             )
         else:
             exp_save = None
@@ -136,25 +111,14 @@
 
     def _save_y(self, y: Tensor):
         if self.options.save_states:
-<<<<<<< HEAD
-            self.y_save[..., self.t_save_counter, :, :] = y
+            self.result.y_save[..., self.t_save_counter, :, :] = y
         # otherwise only save the state if it is the final state
         elif self.t_save_counter == len(self.t_save) - 1:
-            self.y_save = y
-
-    def _save_exp_ops(self, y: Tensor):
-        if len(self.exp_ops) > 0:
-            self.exp_save[..., self.t_save_counter] = bexpect(self.exp_ops, y)
-=======
-            self.result.y_save[..., self.save_counter, :, :] = y
-        # otherwise only save the state if it is the final state
-        elif self.save_counter == len(self.t_save) - 1:
             self.result.y_save = y
 
     def _save_exp_ops(self, y: Tensor):
         if len(self.exp_ops) > 0:
-            self.result.exp_save[..., self.save_counter] = bexpect(self.exp_ops, y)
->>>>>>> cb64082b
+            self.result.exp_save[..., self.t_save_counter] = bexpect(self.exp_ops, y)
 
 
 class AutogradSolver(Solver):
