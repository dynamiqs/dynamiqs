--- conflicted
+++ resolved
@@ -10,12 +10,7 @@
 
 from ...utils.tensor_types import dtype_complex_to_real
 from ..solver import AutogradSolver
-<<<<<<< HEAD
-from ..utils.progress_bar import tqdm
-from ..utils.solver_utils import hairer_norm
-=======
 from ..utils.utils import hairer_norm, tqdm
->>>>>>> 4c096237
 
 
 class AdaptiveSolver(AutogradSolver):
