from __future__ import annotations

import functools
import warnings
from abc import abstractmethod

import torch
from torch import Tensor
from tqdm.std import TqdmWarning

from ..solver import AdjointSolver, AutogradSolver
from ..utils.utils import add_tuples, hairer_norm, none_to_zeros_like, tqdm
from .adjoint_autograd import AdjointAdaptiveAutograd


class AdaptiveSolver(AutogradSolver):
    def run_autograd(self):
        """Integrate a quantum ODE with an adaptive time step ODE integrator.

        This function integrates an ODE of the form `dy / dt = f(t, y)` with
        `y(0) = y0`. For details about the integration method, see Chapter II.4 of
        `Hairer et al., Solving Ordinary Differential Equations I (1993), Springer
        Series in Computational Mathematics`.
        """
        # initialize the progress bar
<<<<<<< HEAD
        nobar = not self.options.verbose
        self.pbar = tqdm(total=self.t_save[-1].item(), disable=nobar)

        # initialize step counter
        self.step_counter = 0
=======
        pbar = tqdm(total=self.tstop[-1].item(), disable=not self.options.verbose)
>>>>>>> 20fec5b9

        # initialize the ODE routine
        f0 = self.odefun(0.0, self.y0)
        dt = self.init_tstep(f0, self.y0, 0.0, self.odefun)
        error = 1.0

        # run the ODE routine
<<<<<<< HEAD
        t, y, ft = 0.0, self.y0, f0
        for ts in self.t_stop():
            # integrate the ODE forward
            y, ft, dt, error = self.integrate(t, ts, y, ft, dt, error)
            self.save(y)
            t = ts
=======
        t, y, ft = t0, self.y0, f0
        step_counter = 0
        for ts in self.tstop.cpu().numpy():
            while t < ts:
                # update time step
                dt = self.update_tstep(dt, error)

                # check for time overflow
                if t + dt >= ts:
                    cache = (dt, error)
                    dt = ts - t
>>>>>>> 20fec5b9

        # close progress bar
        with warnings.catch_warnings():  # ignore tqdm precision overflow
            warnings.simplefilter('ignore', TqdmWarning)
            self.pbar.close()

    def integrate(
        self, t0: float, t1: float, y: Tensor, ft: Tensor, dt: float, error: float
    ) -> tuple[Tensor, Tensor, float, float]:
        """Integrate the ODE forward from time `t0` to time `t1`."""
        cache = (dt, error)

        t = t0
        while t < t1:
            # update time step
            dt = self.update_tstep(dt, error)

            # check for time overflow
            if t + dt >= t1:
                cache = (dt, error)
                dt = t1 - t

            # perform a single step of size dt
            ft_new, y_new, y_err = self.step(ft, y, t, dt, self.odefun)

            # compute estimated error of this step
            error = self.get_error(y_err, y, y_new)

            # update if step is accepted
            if error <= 1:
                t, y, ft = t + dt, y_new, ft_new

                # update the progress bar
                self.pbar.update(dt)

            # check max steps are not reached
            self.increment_step_counter(t)

        dt, error = cache
        return y, ft, dt, error

    def increment_step_counter(self, t: float):
        """Increment the step counter and check for max steps."""
        self.step_counter += 1
        if self.step_counter == self.options.max_steps:
            raise RuntimeError(
                'Maximum number of time steps reached in adaptive time step ODE'
                f' solver at time t={t:.2g}'
                f' (`options.max_steps={self.options.max_steps}`).'
            )

    @property
    @abstractmethod
    def order(self) -> int:
        pass

    @property
    @abstractmethod
    def tableau(self) -> tuple[Tensor, Tensor, Tensor, Tensor]:
        pass

    @abstractmethod
    def odefun(self, t: float, y: Tensor) -> Tensor:
        pass

    @abstractmethod
    def step(
        self, f0: Tensor, y0: Tensor, t0: float, dt: float, fun: callable
    ) -> tuple[Tensor, Tensor, Tensor]:
        """Compute a single step of the ODE integration."""
        pass

    @torch.no_grad()
    def get_error(self, y_err: Tensor, y0: Tensor, y1: Tensor) -> float:
        """Compute the error of a given solution.

        See Equation (4.11) of `Hairer et al., Solving Ordinary Differential Equations I
        (1993), Springer Series in Computational Mathematics`.
        """
        scale = self.options.atol + self.options.rtol * torch.max(y0.abs(), y1.abs())
        return hairer_norm(y_err / scale).max().item()

    @torch.no_grad()
    def init_tstep(self, f0: Tensor, y0: Tensor, t0: float, fun: callable) -> float:
        """Initialize the time step of an adaptive step size integrator.

        See Equation (4.14) of `Hairer et al., Solving Ordinary Differential Equations I
        (1993), Springer Series in Computational Mathematics` for the detailed steps.
        For this function, we keep the same notations as in the book.
        """
        sc = self.options.atol + torch.abs(y0) * self.options.rtol
        d0, d1 = hairer_norm(y0 / sc).max().item(), hairer_norm(f0 / sc).max().item()

        if d0 < 1e-5 or d1 < 1e-5:
            h0 = 1e-6
        else:
            h0 = 0.01 * d0 / d1

        y1 = y0 + h0 * f0
        f1 = fun(t0 + h0, y1)
        d2 = hairer_norm((f1 - f0) / sc).max().item() / h0
        if d1 <= 1e-15 and d2 <= 1e-15:
            h1 = max(1e-6, h0 * 1e-3)
        else:
            h1 = (0.01 / max(d1, d2)) ** (1.0 / float(self.order + 1))

        return min(100 * h0, h1)

    @torch.no_grad()
    def update_tstep(self, dt: float, error: float) -> float:
        """Update the time step of an adaptive step size integrator.

        See Equation (4.12) and (4.13) of `Hairer et al., Solving Ordinary Differential
        Equations I (1993), Springer Series in Computational Mathematics` for the
        detailed steps.
        """
        if error == 0:  # no error -> maximally increase the time step
            return dt * self.options.max_factor

        if error <= 1:  # time step accepted -> take next time step at least as large
            return dt * max(
                1.0,
                min(
                    self.options.max_factor,
                    self.options.safety_factor * error ** (-1.0 / self.order),
                ),
            )

        if error > 1:  # time step rejected -> reduce next time step
            return dt * max(
                self.options.min_factor,
                self.options.safety_factor * error ** (-1.0 / self.order),
            )


class AdjointAdaptiveSolver(AdaptiveSolver, AdjointSolver):
    def run_adjoint(self):
        AdjointAdaptiveAutograd.apply(self, self.y0, *self.options.parameters)

    def integrate_augmented(
        self,
        t1: float,
        t0: float,
        y: Tensor,
        a: Tensor,
        g: tuple[Tensor, ...],
        ft: Tensor,
        lt: Tensor,
        dt: float,
        error: float,
    ) -> tuple[Tensor, Tensor, tuple[Tensor, ...], Tensor, Tensor, float, float]:
        """Integrate the augmented ODE backward from time `t1` to `t0`."""
        cache = (dt, error)

        t = t1
        while t > t0:
            # update time step
            dt = self.update_tstep(dt, error)

            # check for time overflow
            if t - dt <= t0:
                cache = (dt, error)
                dt = t - t0

            with torch.enable_grad():
                # perform a single step of size dt
                ft_new, y_new, y_err = self.step(ft, y, t, dt, self.odefun_backward)
                lt_new, a_new, a_err = self.step(lt, a, t, dt, self.odefun_adjoint)

                # compute estimated error of this step
                error_y = self.get_error(y_err, y, y_new)
                error_a = self.get_error(a_err, a, a_new)
                error = max(error_y, error_a)

                # update if step is accepted
                if error <= 1:
                    t, y, a, ft, lt = t - dt, y_new, a_new, ft_new, lt_new

                    # compute g(t-dt)
                    dg = torch.autograd.grad(
                        a,
                        self.options.parameters,
                        y,
                        allow_unused=True,
                        retain_graph=True,
                    )
                    dg = none_to_zeros_like(dg, self.options.parameters)
                    g = add_tuples(g, dg)

                    # update the progress bar
                    self.pbar.update(dt)

            # free the graph of y and a
            y, a = y.data, a.data

        dt, error = cache
        return y, a, g, ft, lt, dt, error

    @abstractmethod
    def odefun_augmented(self, t: float, y: Tensor, a: Tensor) -> tuple[Tensor, Tensor]:
        pass


class DormandPrince5(AdjointAdaptiveSolver):
    """Dormand-Prince method for adaptive time step ODE integration.

    This is a fifth order solver that uses a fourth order solution to estimate the
    integration error. It does so using only six function evaluations. See `Dormand and
    Prince, A family of embedded Runge-Kutta formulae (1980), Journal of Computational
    and Applied Mathematics`. See also `Shampine, Some Practical Runge-Kutta Formulas
    (1986), Mathematics of Computation`.
    """

    @functools.cached_property
    def order(self) -> int:
        return 5

    @functools.cached_property
    def tableau(self) -> tuple[Tensor, Tensor, Tensor, Tensor]:
        """Build the Butcher tableau of the integrator."""
        alpha = [1 / 5, 3 / 10, 4 / 5, 8 / 9, 1.0, 1.0, 0.0]
        beta = [
            [1 / 5, 0, 0, 0, 0, 0, 0],
            [3 / 40, 9 / 40, 0, 0, 0, 0, 0],
            [44 / 45, -56 / 15, 32 / 9, 0, 0, 0, 0],
            [19372 / 6561, -25360 / 2187, 64448 / 6561, -212 / 729, 0, 0, 0],
            [9017 / 3168, -355 / 33, 46732 / 5247, 49 / 176, -5103 / 18656, 0, 0],
            [35 / 384, 0, 500 / 1113, 125 / 192, -2187 / 6784, 11 / 84, 0],
        ]
        csol5 = [35 / 384, 0, 500 / 1113, 125 / 192, -2187 / 6784, 11 / 84, 0]
        csol4 = [
            5179 / 57600,
            0,
            7571 / 16695,
            393 / 640,
            -92097 / 339200,
            187 / 2100,
            1 / 40,
        ]

        # initialize tensors
        alpha = torch.tensor(alpha, dtype=self.rdtype, device=self.device)
        beta = torch.tensor(beta, dtype=self.cdtype, device=self.device)
        csol5 = torch.tensor(csol5, dtype=self.cdtype, device=self.device)
        csol4 = torch.tensor(csol4, dtype=self.cdtype, device=self.device)

        return alpha, beta, csol5, csol5 - csol4

    def step(
        self, f: Tensor, y: Tensor, t: float, dt: float, fun: callable
    ) -> tuple[Tensor, Tensor, Tensor]:
        # import butcher tableau
        alpha, beta, csol, cerr = self.tableau

        # compute iterated Runge-Kutta values
        k = torch.empty(7, *f.shape, dtype=self.cdtype, device=self.device)
        k[0] = f
        for i in range(1, 7):
            dy = torch.tensordot(dt * beta[i - 1, :i], k[:i], dims=([0], [0]))
            k[i] = fun(t + dt * alpha[i - 1].item(), y + dy)

        # compute results
        f_new = k[-1]
        y_new = y + torch.tensordot(dt * csol[:6], k[:6], dims=([0], [0]))
        y_err = torch.tensordot(dt * cerr, k, dims=([0], [0]))

        return f_new, y_new, y_err<|MERGE_RESOLUTION|>--- conflicted
+++ resolved
@@ -23,15 +23,11 @@
         Series in Computational Mathematics`.
         """
         # initialize the progress bar
-<<<<<<< HEAD
         nobar = not self.options.verbose
-        self.pbar = tqdm(total=self.t_save[-1].item(), disable=nobar)
+        self.pbar = tqdm(total=self.tsave[-1].item(), disable=nobar)
 
         # initialize step counter
         self.step_counter = 0
-=======
-        pbar = tqdm(total=self.tstop[-1].item(), disable=not self.options.verbose)
->>>>>>> 20fec5b9
 
         # initialize the ODE routine
         f0 = self.odefun(0.0, self.y0)
@@ -39,26 +35,12 @@
         error = 1.0
 
         # run the ODE routine
-<<<<<<< HEAD
         t, y, ft = 0.0, self.y0, f0
-        for ts in self.t_stop():
+        for ts in self.tstop:
             # integrate the ODE forward
             y, ft, dt, error = self.integrate(t, ts, y, ft, dt, error)
             self.save(y)
             t = ts
-=======
-        t, y, ft = t0, self.y0, f0
-        step_counter = 0
-        for ts in self.tstop.cpu().numpy():
-            while t < ts:
-                # update time step
-                dt = self.update_tstep(dt, error)
-
-                # check for time overflow
-                if t + dt >= ts:
-                    cache = (dt, error)
-                    dt = ts - t
->>>>>>> 20fec5b9
 
         # close progress bar
         with warnings.catch_warnings():  # ignore tqdm precision overflow
