from abc import abstractmethod

from torch import Tensor

from .solver import AutogradSolver
<<<<<<< HEAD
from .utils.progress_bar import tqdm
from .utils.td_tensor import ConstantTDTensor
=======
from .utils.td_tensor import ConstantTDTensor
from .utils.utils import tqdm
>>>>>>> 4c096237


class Propagator(AutogradSolver):
    def __init__(self, *args, **kwargs):
        super().__init__(*args, **kwargs)

        # check that Hamiltonian is time-independent
        if not isinstance(self.H, ConstantTDTensor):
            raise TypeError(
                'Propagator solvers require a time-independent Hamiltonian.'
            )

    def run_autograd(self):
        y, t1 = self.y0, 0.0
        for t2 in tqdm(self.t_save.cpu().numpy(), disable=not self.options.verbose):
            y = self.forward(t1, t2 - t1, y)
            t1 = t2
            self.save(y)

    @abstractmethod
    def forward(self, t: float, delta_t: float, y: Tensor):
        pass<|MERGE_RESOLUTION|>--- conflicted
+++ resolved
@@ -3,13 +3,8 @@
 from torch import Tensor
 
 from .solver import AutogradSolver
-<<<<<<< HEAD
-from .utils.progress_bar import tqdm
-from .utils.td_tensor import ConstantTDTensor
-=======
 from .utils.td_tensor import ConstantTDTensor
 from .utils.utils import tqdm
->>>>>>> 4c096237
 
 
 class Propagator(AutogradSolver):
