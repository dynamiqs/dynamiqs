from __future__ import annotations

import equinox as eqx

__all__ = ['Autograd', 'CheckpointAutograd']


class Gradient(eqx.Module):
    pass


class Autograd(Gradient):
    def __init__(self):
        """Standard automatic differentiation of JAX.

        With this option, the gradient is computed by automatically differentiating
        through the internals of the solver.

        Note: For Diffrax-based solvers
            This falls back to the
            [`diffrax.DirectAdjoint`](https://docs.kidger.site/diffrax/api/adjoints/#diffrax.DirectAdjoint)
            option.
        """
<<<<<<< HEAD
        super().__init__()
    
    def __str__(self) -> str:
        return "Standard automatic differentiation Gradient."
=======

>>>>>>> 854f52bf

class CheckpointAutograd(Gradient):
    ncheckpoints: int | None

    def __init__(self, ncheckpoints: int | None = None):
        """Checkpointed automatic differentiation.

        With this option, the gradient is computed by automatically differentiating
        through the internals of the solver. The difference with the standard automatic
        differentiation (see [`dq.gradient.Autograd`][dynamiqs.gradient.Autograd]) is
        that a checkpointing scheme is used to reduce the memory usage of the
        backpropagation.

        Note:
            For most problems this is the preferred technique for backpropagating
            through the quantum solvers.

        Warning:
            This cannot be forward-mode autodifferentiated (e.g. using
            [`jax.jvp`](https://jax.readthedocs.io/en/latest/_autosummary/jax.jvp.html)
            ). Try using [`dq.gradient.Autograd`][dynamiqs.gradient.Autograd] if that
            is something you need.


        Note: For Diffrax-based solvers
            This falls back to the
            [`diffrax.RecursiveCheckpointAdjoint`](https://docs.kidger.site/diffrax/api/adjoints/#diffrax.RecursiveCheckpointAdjoint)
            option.

        Args:
            ncheckpoints: Number of checkpoints to use. The amount of memory used by
                the differential equation solve will be roughly equal to the number of
                checkpoints multiplied by the size of the state. You can speed up
                backpropagation by allocating more checkpoints, so it makes sense to
                set as many checkpoints as you have memory for. This value is set to
                `None` by default, in which case it will be set to `log(max_steps)`,
                for which a theoretical result is available guaranteeing that
                backpropagation will take `O(n_steps log(n_steps))` time in the number
                of steps `n_steps <= max_steps`.
        """
        self.ncheckpoints = ncheckpoints

    def __str__(self) -> str:
        parts = {
            "Gradient Name": "Checkpointed Automatic Differentiation",
            "Checkpoints": self.ncheckpoints
        }
        parts_str = '\n'.join(f'{k}: {v}' for k,v in parts.items())
        return parts_str
    
    def __repr__(self) -> str:
        return f'CheckpointAutograd(ncheckpoints: {self.ncheckpoints})'<|MERGE_RESOLUTION|>--- conflicted
+++ resolved
@@ -21,14 +21,13 @@
             [`diffrax.DirectAdjoint`](https://docs.kidger.site/diffrax/api/adjoints/#diffrax.DirectAdjoint)
             option.
         """
-<<<<<<< HEAD
+
         super().__init__()
     
     def __str__(self) -> str:
         return "Standard automatic differentiation Gradient."
-=======
 
->>>>>>> 854f52bf
+
 
 class CheckpointAutograd(Gradient):
     ncheckpoints: int | None
