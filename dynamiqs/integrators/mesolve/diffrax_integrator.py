from __future__ import annotations

<<<<<<< HEAD
import diffrax as dx

=======
>>>>>>> 79ca23cb
from ..core.abstract_integrator import MESolveIntegrator
from ..core.diffrax_integrator import (
    Dopri5Integrator,
    Dopri8Integrator,
    EulerIntegrator,
    Kvaerno3Integrator,
    Kvaerno5Integrator,
    MEDiffraxIntegrator,
    Tsit5Integrator,
)


<<<<<<< HEAD
class MESolveDiffraxIntegrator(DiffraxIntegrator, MESolveIntegrator):
    @property
    def terms(self) -> dx.AbstractTerm:
        # define Lindblad term drho/dt

        # The Lindblad equation for a single loss channel is:
        # (1) drho/dt = -i [H, rho] + L @ rho @ Ld - 0.5 Ld @ L @ rho - 0.5 rho @ Ld @ L
        # An alternative but similar equation is:
        # (2) drho/dt = (-i H @ rho + 0.5 L @ rho @ Ld - 0.5 Ld @ L @ rho) + h.c.
        # While (1) and (2) are equivalent assuming that rho is hermitian, they differ
        # once you take into account numerical errors.
        # Decomposing rho = rho_s + rho_a with Hermitian rho_s and anti-Hermitian rho_a,
        # we get that:
        #  - if rho evolves according to (1), both rho_s and rho_a also evolve
        #    according to (1);
        #  - if rho evolves according to (2), rho_s evolves closely to (1) up
        #    to a constant error that depends on rho_a (which is small up to numerical
        #    precision), while rho_a is strictly constant.
        # In practice, we still use (2) because it involves less matrix multiplications,
        # and is thus more efficient numerically with only a negligible numerical error
        # induced on the dynamics.

        def vector_field(t, y, _):  # noqa: ANN001, ANN202
            tmp = -1j * self.H(t) @ y
            for L in self.Ls:
                Lt = L(t)
                Ltdag = Lt.dag()
                Lt_y = Lt @ y
                tmp += 0.5 * (Lt_y @ Ltdag - Ltdag @ Lt_y)
            return tmp + tmp.dag()

        return dx.ODETerm(vector_field)
=======
class MESolveDiffraxIntegrator(MEDiffraxIntegrator, MESolveIntegrator):
    pass
>>>>>>> 79ca23cb


class MESolveEulerIntegrator(MESolveDiffraxIntegrator, EulerIntegrator):
    pass


class MESolveDopri5Integrator(MESolveDiffraxIntegrator, Dopri5Integrator):
    pass


class MESolveDopri8Integrator(MESolveDiffraxIntegrator, Dopri8Integrator):
    pass


class MESolveTsit5Integrator(MESolveDiffraxIntegrator, Tsit5Integrator):
    pass


class MESolveKvaerno3Integrator(MESolveDiffraxIntegrator, Kvaerno3Integrator):
    pass


class MESolveKvaerno5Integrator(MESolveDiffraxIntegrator, Kvaerno5Integrator):
    pass<|MERGE_RESOLUTION|>--- conflicted
+++ resolved
@@ -1,10 +1,5 @@
 from __future__ import annotations
 
-<<<<<<< HEAD
-import diffrax as dx
-
-=======
->>>>>>> 79ca23cb
 from ..core.abstract_integrator import MESolveIntegrator
 from ..core.diffrax_integrator import (
     Dopri5Integrator,
@@ -17,43 +12,8 @@
 )
 
 
-<<<<<<< HEAD
-class MESolveDiffraxIntegrator(DiffraxIntegrator, MESolveIntegrator):
-    @property
-    def terms(self) -> dx.AbstractTerm:
-        # define Lindblad term drho/dt
-
-        # The Lindblad equation for a single loss channel is:
-        # (1) drho/dt = -i [H, rho] + L @ rho @ Ld - 0.5 Ld @ L @ rho - 0.5 rho @ Ld @ L
-        # An alternative but similar equation is:
-        # (2) drho/dt = (-i H @ rho + 0.5 L @ rho @ Ld - 0.5 Ld @ L @ rho) + h.c.
-        # While (1) and (2) are equivalent assuming that rho is hermitian, they differ
-        # once you take into account numerical errors.
-        # Decomposing rho = rho_s + rho_a with Hermitian rho_s and anti-Hermitian rho_a,
-        # we get that:
-        #  - if rho evolves according to (1), both rho_s and rho_a also evolve
-        #    according to (1);
-        #  - if rho evolves according to (2), rho_s evolves closely to (1) up
-        #    to a constant error that depends on rho_a (which is small up to numerical
-        #    precision), while rho_a is strictly constant.
-        # In practice, we still use (2) because it involves less matrix multiplications,
-        # and is thus more efficient numerically with only a negligible numerical error
-        # induced on the dynamics.
-
-        def vector_field(t, y, _):  # noqa: ANN001, ANN202
-            tmp = -1j * self.H(t) @ y
-            for L in self.Ls:
-                Lt = L(t)
-                Ltdag = Lt.dag()
-                Lt_y = Lt @ y
-                tmp += 0.5 * (Lt_y @ Ltdag - Ltdag @ Lt_y)
-            return tmp + tmp.dag()
-
-        return dx.ODETerm(vector_field)
-=======
 class MESolveDiffraxIntegrator(MEDiffraxIntegrator, MESolveIntegrator):
     pass
->>>>>>> 79ca23cb
 
 
 class MESolveEulerIntegrator(MESolveDiffraxIntegrator, EulerIntegrator):
