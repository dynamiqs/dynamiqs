from __future__ import annotations

import equinox as eqx
from jaxtyping import PyTree

<<<<<<< HEAD
from ...result import DSMESolveSaved, PropagatorSaved, Saved, SolveSaved
from ...utils.quantum_utils import expect
=======
from ...result import PropagatorSaved, Saved, SolveSaved
from ...utils.general import expect
>>>>>>> 7c9e7103
from .interfaces import OptionsInterface, SolveInterface


class SaveMixin(OptionsInterface):
    """Mixin to assist integrators with data saving."""

    def save(self, y: PyTree) -> Saved:
        ysave = y if self.options.save_states else None
        extra = self.options.save_extra(y) if self.options.save_extra else None
        return Saved(ysave, extra)

    def postprocess_saved(self, saved: Saved, ylast: PyTree) -> Saved:
        # if save_states is False save only last state
        if not self.options.save_states:
            saved = eqx.tree_at(
                lambda x: x.ysave, saved, ylast, is_leaf=lambda x: x is None
            )
        return saved


class PropagatorSaveMixin(SaveMixin):
    """Mixin to assist integrators computing propagators with data saving."""

    def save(self, y: PyTree) -> Saved:
        saved = super().save(y)
        return PropagatorSaved(saved.ysave, saved.extra)


class SolveSaveMixin(SaveMixin, SolveInterface):
    """Mixin to assist integrators computing time evolution with data saving."""

    def save(self, y: PyTree) -> Saved:
        saved = super().save(y)
        Esave = expect(self.Es, y) if self.Es is not None else None
        return SolveSaved(saved.ysave, saved.extra, Esave)

    def postprocess_saved(self, saved: Saved, ylast: PyTree) -> Saved:
        saved = super().postprocess_saved(saved, ylast)
        # reorder Esave after jax.lax.scan stacking (ntsave, nE) -> (nE, ntsave)
        if saved.Esave is not None:
            saved = eqx.tree_at(lambda x: x.Esave, saved, saved.Esave.swapaxes(-1, -2))
        return saved


class DSMESolveSaveMixin(SolveSaveMixin):
    """Mixin to assist diffusive SME integrators computing time evolution with data
    saving.
    """

    def save(self, y: PyTree) -> Saved:
        saved = super().save(y.rho)
        return DSMESolveSaved(saved.ysave, saved.extra, saved.Esave, y.Y)

    def postprocess_saved(self, saved: Saved, ylast: PyTree) -> Saved:
        saved = super().postprocess_saved(saved, ylast.rho)
        # reorder Isave after jax.lax.scan stacking (ntsave, nLm) -> (nLm, ntsave)
        Isave = saved.Isave.swapaxes(-1, -2)
        return eqx.tree_at(lambda x: x.Isave, saved, Isave)<|MERGE_RESOLUTION|>--- conflicted
+++ resolved
@@ -3,13 +3,8 @@
 import equinox as eqx
 from jaxtyping import PyTree
 
-<<<<<<< HEAD
 from ...result import DSMESolveSaved, PropagatorSaved, Saved, SolveSaved
-from ...utils.quantum_utils import expect
-=======
-from ...result import PropagatorSaved, Saved, SolveSaved
 from ...utils.general import expect
->>>>>>> 7c9e7103
 from .interfaces import OptionsInterface, SolveInterface
 
 
