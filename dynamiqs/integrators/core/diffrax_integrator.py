--- conflicted
+++ resolved
@@ -5,9 +5,9 @@
 
 import diffrax as dx
 import equinox as eqx
+import jax.numpy as jnp
 from jax import Array
 from jaxtyping import PyTree
-import jax.numpy as jnp
 
 from ...gradient import Autograd, CheckpointAutograd
 from ...utils.quantum_utils.general import dag
@@ -68,14 +68,9 @@
             )
 
         # === collect and return results
-<<<<<<< HEAD
-        saved = self.collect_saved(*solution.ys)
+        saved = self.postprocess_saved(*solution.ys)
         infos = solution.stats | {"final_time": solution.ts[-1][0]}
         return self.result(saved, infos=self.infos(infos))
-=======
-        saved = self.postprocess_saved(*solution.ys)
-        return self.result(saved, infos=self.infos(solution.stats))
->>>>>>> fa71df68
 
     @abstractmethod
     def infos(self, stats: dict[str, Array]) -> PyTree:
