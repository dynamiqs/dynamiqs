--- conflicted
+++ resolved
@@ -9,12 +9,8 @@
 from jaxtyping import PyTree
 
 from ...gradient import Autograd, CheckpointAutograd
-<<<<<<< HEAD
 from ...qarrays.utils import stack
-from .abstract_integrator import BaseIntegrator
-=======
 from .abstract_integrator import BaseIntegrator, MEIntegrator
->>>>>>> 1da5e208
 
 
 class DiffraxIntegrator(BaseIntegrator):
