--- conflicted
+++ resolved
@@ -218,25 +218,16 @@
         # and is thus more efficient numerically with only a negligible numerical error
         # induced on the dynamics.
 
-<<<<<<< HEAD
-        def vector_field(t, y, _):  # noqa: ANN001, ANN202
-            Ls = stack([L(t) for L in self.Ls])
-            Lsd = Ls.dag()
-            LdL = (Lsd @ Ls).sum(0)
-            tmp = (-1j * self.H(t) - 0.5 * LdL) @ y + 0.5 * (Ls @ y @ Lsd).sum(0)
-            return tmp + tmp.dag()
-=======
         def vector_field_dissipative(t, y, _):  # noqa: ANN001, ANN202
-            L = self.L(t)
-            Ld = dag(L)
+            L = stack(self.L(t))
+            Ld = L.dag()
             LdL = (Ld @ L).sum(0)
             tmp = (-1j * self.H(t) - 0.5 * LdL) @ y + 0.5 * (L @ y @ Ld).sum(0)
-            return tmp + dag(tmp)
->>>>>>> 9f961b98
+            return tmp + tmp.dag()
 
         def vector_field_unitary(t, y, _):  # noqa: ANN001, ANN202
             tmp = -1j * self.H(t) @ y
-            return tmp + dag(tmp)
+            return tmp + tmp.dag()
 
         vf = vector_field_dissipative if len(self.Ls) > 0 else vector_field_unitary
         return dx.ODETerm(vf)