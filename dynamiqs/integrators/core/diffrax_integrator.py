--- conflicted
+++ resolved
@@ -218,19 +218,11 @@
         # and is thus more efficient numerically with only a negligible numerical error
         # induced on the dynamics.
 
-<<<<<<< HEAD
         def vector_field_dissipative(t, y, _):  # noqa: ANN001, ANN202
-            Ls = jnp.stack([L(t) for L in self.Ls])
-            Lsd = dag(Ls)
-            LdL = (Lsd @ Ls).sum(0)
-            tmp = (-1j * self.H(t) - 0.5 * LdL) @ y + 0.5 * (Ls @ y @ Lsd).sum(0)
-=======
-        def vector_field(t, y, _):  # noqa: ANN001, ANN202
             L = self.L(t)
             Ld = dag(L)
             LdL = (Ld @ L).sum(0)
             tmp = (-1j * self.H(t) - 0.5 * LdL) @ y + 0.5 * (L @ y @ Ld).sum(0)
->>>>>>> 079a8a79
             return tmp + dag(tmp)
 
         def vector_field_unitary(t, y, _):  # noqa: ANN001, ANN202
