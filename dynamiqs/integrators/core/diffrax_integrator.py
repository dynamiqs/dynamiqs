from __future__ import annotations

import warnings
from abc import abstractmethod
from functools import partial

import diffrax as dx
import equinox as eqx
import jax.numpy as jnp
from jax import Array
from jaxtyping import PyTree

from ...gradient import Autograd, CheckpointAutograd
from ...qarrays.utils import sum_qarrays
from ...result import Result
from .abstract_integrator import BaseIntegrator
<<<<<<< HEAD
from .save_mixin import SaveMixin
from .interfaces import SEInterface, MEInterface, MCInterface
=======
from .interfaces import AbstractTimeInterface, MEInterface, SEInterface, SolveInterface
from .save_mixin import AbstractSaveMixin, PropagatorSaveMixin, SolveSaveMixin


class FixedStepInfos(eqx.Module):
    nsteps: Array

    def __str__(self) -> str:
        if self.nsteps.ndim >= 1:
            # note: fixed step solvers always make the same number of steps
            return f'{int(self.nsteps.mean())} steps | infos shape {self.nsteps.shape}'
        return f'{self.nsteps} steps'
>>>>>>> 8b218991


class AdaptiveStepInfos(eqx.Module):
    nsteps: Array
    naccepted: Array
    nrejected: Array

    def __str__(self) -> str:
        if self.nsteps.ndim >= 1:
            return (
                f'avg. {self.nsteps.mean():.1f} steps ({self.naccepted.mean():.1f}'
                f' accepted, {self.nrejected.mean():.1f} rejected) | infos shape'
                f' {self.nsteps.shape}'
            )
        return (
            f'{self.nsteps} steps ({self.naccepted} accepted,'
            f' {self.nrejected} rejected)'
        )


class DiffraxIntegrator(BaseIntegrator, AbstractSaveMixin, AbstractTimeInterface):
    """Integrator using the Diffrax library."""

    diffrax_solver: dx.AbstractSolver
    fixed_step: bool

    @property
    def stepsize_controller(self) -> dx.AbstractStepSizeController:
        if self.fixed_step:
            return dx.ConstantStepSize()
        else:
            return dx.PIDController(
                rtol=self.solver.rtol,
                atol=self.solver.atol,
                safety=self.solver.safety_factor,
                factormin=self.solver.min_factor,
                factormax=self.solver.max_factor,
                jump_ts=self.discontinuity_ts,
            )

    @property
    def dt0(self) -> float | None:
        return self.solver.dt if self.fixed_step else None

    @property
    def max_steps(self) -> int:
        # TODO: fix hard-coded max_steps for fixed solvers
        return 100_000 if self.fixed_step else self.solver.max_steps

    @property
    @abstractmethod
    def terms(self) -> dx.AbstractTerm:
        pass

    @property
    def adjoint(self) -> dx.AbstractAdjoint:
        if self.gradient is None:
            return dx.RecursiveCheckpointAdjoint()
        elif isinstance(self.gradient, CheckpointAutograd):
            return dx.RecursiveCheckpointAdjoint(self.gradient.ncheckpoints)
        elif isinstance(self.gradient, Autograd):
            return dx.DirectAdjoint()
        else:
            raise TypeError(f'Unknown gradient type {self.gradient}')

    def diffeqsolve(
        self,
        t0: Scalar,
        t1: Scalar,
        y0: PyTree,
        saveat: dx.SaveAt,
        event: dx.Event | None = None,
    ) -> dx.Solution:
        with warnings.catch_warnings():
            # TODO: remove once complex support is stabilized in diffrax
            warnings.simplefilter('ignore', UserWarning)

            # === solve differential equation with diffrax
            return dx.diffeqsolve(
                self.terms,
                self.diffrax_solver,
                t0=t0,
                t1=t1,
                dt0=self.dt0,
                y0=y0,
                saveat=saveat,
                stepsize_controller=self.stepsize_controller,
                adjoint=self.adjoint,
                event=event,
                max_steps=self.max_steps,
                progress_meter=self.options.progress_meter.to_diffrax(),
            )

    def run(self) -> Result:
        # === prepare diffrax arguments
        fn = lambda t, y, args: self.save(y)  # noqa: ARG005
        subsaveat_a = dx.SubSaveAt(ts=self.ts, fn=fn)  # save solution regularly
        subsaveat_b = dx.SubSaveAt(t1=True)  # save last state
        saveat = dx.SaveAt(subs=[subsaveat_a, subsaveat_b])

        # === solve differential equation
        solution = self.diffeqsolve(t0=self.t0, t1=self.t1, y0=self.y0, saveat=saveat)

        # === collect and return results
        saved = self.postprocess_saved(*solution.ys)
        return self.result(saved, infos=self.infos(solution.stats))

    def infos(self, stats: dict[str, Array]) -> PyTree:
        if self.fixed_step:
            return FixedStepInfos(stats['num_steps'])
        else:
            return AdaptiveStepInfos(
                stats['num_steps'],
                stats['num_accepted_steps'],
                stats['num_rejected_steps'],
            )


class SEDiffraxIntegrator(DiffraxIntegrator, SEInterface):
    """Integrator solving the Schrödinger equation with Diffrax."""

    @property
    def terms(self) -> dx.AbstractTerm:
        # define Schrödinger term d|psi>/dt = - i H |psi>
        vector_field = lambda t, y, _: -1j * self.H(t) @ y
        return dx.ODETerm(vector_field)


class SEPropagatorDiffraxIntegrator(SEDiffraxIntegrator, PropagatorSaveMixin):
    """Integrator computing the propagator of the Schrödinger equation using the Diffrax
    library.
    """


sepropagator_euler_integrator_constructor = partial(
    SEPropagatorDiffraxIntegrator, diffrax_solver=dx.Euler(), fixed_step=True
)
sepropagator_dopri5_integrator_constructor = partial(
    SEPropagatorDiffraxIntegrator, diffrax_solver=dx.Dopri5(), fixed_step=False
)
sepropagator_dopri8_integrator_constructor = partial(
    SEPropagatorDiffraxIntegrator, diffrax_solver=dx.Dopri8(), fixed_step=False
)
sepropagator_tsit5_integrator_constructor = partial(
    SEPropagatorDiffraxIntegrator, diffrax_solver=dx.Tsit5(), fixed_step=False
)
sepropagator_kvaerno3_integrator_constructor = partial(
    SEPropagatorDiffraxIntegrator, diffrax_solver=dx.Kvaerno3(), fixed_step=False
)
sepropagator_kvaerno5_integrator_constructor = partial(
    SEPropagatorDiffraxIntegrator, diffrax_solver=dx.Kvaerno5(), fixed_step=False
)


class SESolveDiffraxIntegrator(SEDiffraxIntegrator, SolveSaveMixin, SolveInterface):
    """Integrator computing the time evolution of the Schrödinger equation using the
    Diffrax library.
    """


sesolve_euler_integrator_constructor = partial(
    SESolveDiffraxIntegrator, diffrax_solver=dx.Euler(), fixed_step=True
)
sesolve_dopri5_integrator_constructor = partial(
    SESolveDiffraxIntegrator, diffrax_solver=dx.Dopri5(), fixed_step=False
)
sesolve_dopri8_integrator_constructor = partial(
    SESolveDiffraxIntegrator, diffrax_solver=dx.Dopri8(), fixed_step=False
)
sesolve_tsit5_integrator_constructor = partial(
    SESolveDiffraxIntegrator, diffrax_solver=dx.Tsit5(), fixed_step=False
)
sesolve_kvaerno3_integrator_constructor = partial(
    SESolveDiffraxIntegrator, diffrax_solver=dx.Kvaerno3(), fixed_step=False
)
sesolve_kvaerno5_integrator_constructor = partial(
    SESolveDiffraxIntegrator, diffrax_solver=dx.Kvaerno5(), fixed_step=False
)


class MEDiffraxIntegrator(DiffraxIntegrator, MEInterface):
    """Integrator solving the Lindblad master equation with Diffrax."""

    @property
    def terms(self) -> dx.AbstractTerm:
        # define Lindblad term drho/dt

        # The Lindblad equation for a single loss channel is:
        # (1) drho/dt = -i [H, rho] + L @ rho @ Ld - 0.5 Ld @ L @ rho - 0.5 rho @ Ld @ L
        # An alternative but similar equation is:
        # (2) drho/dt = (-i H @ rho + 0.5 L @ rho @ Ld - 0.5 Ld @ L @ rho) + h.c.
        # While (1) and (2) are equivalent assuming that rho is hermitian, they differ
        # once you take into account numerical errors.
        # Decomposing rho = rho_s + rho_a with Hermitian rho_s and anti-Hermitian rho_a,
        # we get that:
        #  - if rho evolves according to (1), both rho_s and rho_a also evolve
        #    according to (1);
        #  - if rho evolves according to (2), rho_s evolves closely to (1) up
        #    to a constant error that depends on rho_a (which is small up to numerical
        #    precision), while rho_a is strictly constant.
        # In practice, we still use (2) because it involves less matrix multiplications,
        # and is thus more efficient numerically with only a negligible numerical error
        # induced on the dynamics.

        def vector_field(t, y, _):  # noqa: ANN001, ANN202
            L, H = self.L(t), self.H(t)
            Hnh = sum_qarrays(-1j * H, *[-0.5 * _L.dag() @ _L for _L in L])
            tmp = sum_qarrays(Hnh @ y, *[0.5 * _L @ y @ _L.dag() for _L in L])
            return tmp + tmp.dag()

        return dx.ODETerm(vector_field)


<<<<<<< HEAD
class MCDiffraxIntegrator(DiffraxIntegrator, MCInterface):
    """Integrator solving the Schrödinger equation with Diffrax."""

    # subclasses should implement: diffrax_solver, discontinuity_ts

    @property
    def terms(self) -> dx.AbstractTerm:
        def vector_field(t, y, _):  # noqa: ANN001, ANN202
            L, H = self.L(t), self.H(t)
            return sum_qarrays(-1j * H @ y, *[-0.5 * _L.dag() @ (_L @ y) for _L in L])

        return dx.ODETerm(vector_field)
=======
class MESolveDiffraxIntegrator(MEDiffraxIntegrator, SolveSaveMixin, SolveInterface):
    """Integrator computing the time evolution of the Lindblad master equation using the
    Diffrax library.
    """


mesolve_euler_integrator_constructor = partial(
    MESolveDiffraxIntegrator, diffrax_solver=dx.Euler(), fixed_step=True
)
mesolve_dopri5_integrator_constructor = partial(
    MESolveDiffraxIntegrator, diffrax_solver=dx.Dopri5(), fixed_step=False
)
mesolve_dopri8_integrator_constructor = partial(
    MESolveDiffraxIntegrator, diffrax_solver=dx.Dopri8(), fixed_step=False
)
mesolve_tsit5_integrator_constructor = partial(
    MESolveDiffraxIntegrator, diffrax_solver=dx.Tsit5(), fixed_step=False
)
mesolve_kvaerno3_integrator_constructor = partial(
    MESolveDiffraxIntegrator, diffrax_solver=dx.Kvaerno3(), fixed_step=False
)
mesolve_kvaerno5_integrator_constructor = partial(
    MESolveDiffraxIntegrator, diffrax_solver=dx.Kvaerno5(), fixed_step=False
)
>>>>>>> 8b218991
<|MERGE_RESOLUTION|>--- conflicted
+++ resolved
@@ -6,19 +6,25 @@
 
 import diffrax as dx
 import equinox as eqx
+import jax
 import jax.numpy as jnp
+from equinox.internal import while_loop
 from jax import Array
 from jaxtyping import PyTree
 
 from ...gradient import Autograd, CheckpointAutograd
-from ...qarrays.utils import sum_qarrays
-from ...result import Result
+from ...qarrays.qarray import QArray
+from ...qarrays.utils import stack, sum_qarrays
+from ...result import MCJumpResult, MCNoJumpResult, Result, Saved
+from ...utils.general import dag, expect, norm, unit
 from .abstract_integrator import BaseIntegrator
-<<<<<<< HEAD
-from .save_mixin import SaveMixin
-from .interfaces import SEInterface, MEInterface, MCInterface
-=======
-from .interfaces import AbstractTimeInterface, MEInterface, SEInterface, SolveInterface
+from .interfaces import (
+    AbstractTimeInterface,
+    MCInterface,
+    MEInterface,
+    SEInterface,
+    SolveInterface,
+)
 from .save_mixin import AbstractSaveMixin, PropagatorSaveMixin, SolveSaveMixin
 
 
@@ -30,7 +36,6 @@
             # note: fixed step solvers always make the same number of steps
             return f'{int(self.nsteps.mean())} steps | infos shape {self.nsteps.shape}'
         return f'{self.nsteps} steps'
->>>>>>> 8b218991
 
 
 class AdaptiveStepInfos(eqx.Module):
@@ -244,11 +249,113 @@
         return dx.ODETerm(vector_field)
 
 
-<<<<<<< HEAD
-class MCDiffraxIntegrator(DiffraxIntegrator, MCInterface):
-    """Integrator solving the Schrödinger equation with Diffrax."""
-
-    # subclasses should implement: diffrax_solver, discontinuity_ts
+class MESolveDiffraxIntegrator(MEDiffraxIntegrator, SolveSaveMixin, SolveInterface):
+    """Integrator computing the time evolution of the Lindblad master equation using the
+    Diffrax library.
+    """
+
+
+mesolve_euler_integrator_constructor = partial(
+    MESolveDiffraxIntegrator, diffrax_solver=dx.Euler(), fixed_step=True
+)
+mesolve_dopri5_integrator_constructor = partial(
+    MESolveDiffraxIntegrator, diffrax_solver=dx.Dopri5(), fixed_step=False
+)
+mesolve_dopri8_integrator_constructor = partial(
+    MESolveDiffraxIntegrator, diffrax_solver=dx.Dopri8(), fixed_step=False
+)
+mesolve_tsit5_integrator_constructor = partial(
+    MESolveDiffraxIntegrator, diffrax_solver=dx.Tsit5(), fixed_step=False
+)
+mesolve_kvaerno3_integrator_constructor = partial(
+    MESolveDiffraxIntegrator, diffrax_solver=dx.Kvaerno3(), fixed_step=False
+)
+mesolve_kvaerno5_integrator_constructor = partial(
+    MESolveDiffraxIntegrator, diffrax_solver=dx.Kvaerno5(), fixed_step=False
+)
+
+
+class SaveState(eqx.Module):
+    ts: Array
+    saved: PyTree
+    save_index: int
+    jump_times: Array
+
+
+class State(eqx.Module):
+    save_state: PyTree[SaveState]
+    final_state: Array
+    final_time: float
+    num_jumps: int
+    key: Array
+
+
+def _inner_buffers(save_state):
+    assert type(save_state) is SaveState
+    return save_state.ts, save_state.saved, save_state.jump_times
+
+
+def _outer_buffers(state):
+    assert type(state) is State
+    save_state = state.save_state
+    return save_state.ts, save_state.saved, save_state.jump_times
+
+
+class MCSolveDiffraxIntegrator(
+    DiffraxIntegrator, MCInterface, SolveSaveMixin, SolveInterface
+):
+    """Integrator computing the time evolution of the Monte-Carlo unraveling of the
+    Lindblad master equation using the Diffrax library.
+    """
+
+    def jump_result(
+        self,
+        saved: Saved,
+        jump_times: Array,
+        num_jumps: Array,
+        infos: PyTree | None = None,
+    ) -> Result:
+        return MCJumpResult(
+            self.ts,
+            self.solver,
+            self.gradient,
+            self.options,
+            saved,
+            infos,
+            jump_times,
+            num_jumps,
+        )
+
+    def no_jump_result(
+        self, saved: Saved, no_jump_prob: Array, infos: PyTree | None = None
+    ) -> Result:
+        return MCNoJumpResult(
+            self.ts,
+            self.solver,
+            self.gradient,
+            self.options,
+            saved,
+            infos,
+            no_jump_prob,
+        )
+
+    def result(
+        self,
+        saved: Saved,
+        no_jump_result: Result,
+        jump_result: Result,
+        infos: PyTree | None = None,
+    ) -> Result:
+        return self.result_class(
+            self.ts,
+            self.solver,
+            self.gradient,
+            self.options,
+            saved,
+            infos,
+            no_jump_result,
+            jump_result,
+        )
 
     @property
     def terms(self) -> dx.AbstractTerm:
@@ -257,29 +364,211 @@
             return sum_qarrays(-1j * H @ y, *[-0.5 * _L.dag() @ (_L @ y) for _L in L])
 
         return dx.ODETerm(vector_field)
-=======
-class MESolveDiffraxIntegrator(MEDiffraxIntegrator, SolveSaveMixin, SolveInterface):
-    """Integrator computing the time evolution of the Lindblad master equation using the
-    Diffrax library.
-    """
-
-
-mesolve_euler_integrator_constructor = partial(
-    MESolveDiffraxIntegrator, diffrax_solver=dx.Euler(), fixed_step=True
-)
-mesolve_dopri5_integrator_constructor = partial(
-    MESolveDiffraxIntegrator, diffrax_solver=dx.Dopri5(), fixed_step=False
-)
-mesolve_dopri8_integrator_constructor = partial(
-    MESolveDiffraxIntegrator, diffrax_solver=dx.Dopri8(), fixed_step=False
-)
-mesolve_tsit5_integrator_constructor = partial(
-    MESolveDiffraxIntegrator, diffrax_solver=dx.Tsit5(), fixed_step=False
-)
-mesolve_kvaerno3_integrator_constructor = partial(
-    MESolveDiffraxIntegrator, diffrax_solver=dx.Kvaerno3(), fixed_step=False
-)
-mesolve_kvaerno5_integrator_constructor = partial(
-    MESolveDiffraxIntegrator, diffrax_solver=dx.Kvaerno5(), fixed_step=False
-)
->>>>>>> 8b218991
+
+    def run(self):
+        # === run no jump, extract no-jump probability
+        no_jump_solution = self._solve_until_jump(self.y0, self.t0, self.ts, 0.0)
+        no_jump_saved = jax.vmap(self.save)(unit(no_jump_solution.ys[0]))
+        no_jump_prob = norm(no_jump_solution.ys[1][0]) ** 2
+
+        # === run jump trajectories
+        jump_state_fun = jax.vmap(self._loop_over_jumps, in_axes=(0, None))
+        jump_state = jump_state_fun(self.keys, no_jump_prob)
+        jump_times = jump_state.save_state.jump_times
+        num_jumps = jump_state.num_jumps
+
+        # === save and postprocess jump and no-jump results
+        no_jump_saved = self.postprocess_saved(
+            no_jump_saved, unit(no_jump_solution.ys[1])
+        )
+        no_jump_result = self.no_jump_result(
+            no_jump_saved, no_jump_prob, infos=self.infos(no_jump_solution.stats)
+        )
+        jump_saved = self.postprocess_saved(
+            jump_state.save_state.saved, jump_state.final_state[None]
+        )
+        # TODO save stats for jumps?
+        jump_result = self.jump_result(jump_saved, jump_times, num_jumps)
+
+        rho = self._average_jump_and_no_jump(
+            no_jump_result.states, jump_result.states, no_jump_prob
+        )
+        final_rho = self._average_jump_and_no_jump(
+            no_jump_result.final_state, jump_result.final_state, no_jump_prob
+        )
+        saved = jax.vmap(self.save)(rho)
+        saved = self.postprocess_saved(saved, final_rho)
+
+        return self.result(saved, no_jump_result, jump_result)
+
+    def _solve_until_jump(
+        self, y0: QArray, t0: Array, tsave: Array, rand: Array | float
+    ):
+        # === prepare saveat
+        subsaveat_a = dx.SubSaveAt(ts=tsave)  # save solution regularly
+        subsaveat_b = dx.SubSaveAt(t1=True)  # save last state
+        saveat = dx.SaveAt(subs=[subsaveat_a, subsaveat_b])
+
+        # === prepare event
+        def cond_fn(t, y, *args, **kwargs):
+            return norm(y) ** 2 - rand
+
+        event = dx.Event(cond_fn, self.root_finder)
+
+        # === solve differential equation with diffrax
+        return self.diffeqsolve(t0=t0, t1=self.t1, y0=y0, saveat=saveat, event=event)
+
+    def _loop_over_jumps(self, key: Array, no_jump_prob: Array) -> State:
+        # loop over jumps until the simulation reaches the final time
+
+        rand_key, sample_key = jax.random.split(key)
+        rand = jax.random.uniform(rand_key, minval=no_jump_prob)
+        first_result = self._solve_until_jump(self.y0, self.t0, self.ts, rand)
+        first_jump_time = first_result.ts[1][0]
+        time_diffs = self.ts - first_jump_time
+        # want to start with a time after the jump
+        time_diffs = jnp.where(time_diffs < 0, jnp.inf, time_diffs)
+        save_index = jnp.argmin(time_diffs)
+        # allocate memory for the state that is updated during the loop
+        save_state = SaveState(
+            ts=first_result.ts[0],
+            saved=jax.vmap(self.save)(unit(first_result.ys[0])),
+            save_index=save_index,
+            jump_times=jnp.full(self.options.max_jumps, jnp.nan),
+        )
+        state = State(
+            save_state=save_state,
+            final_state=first_result.ys[1][0, :, :],
+            final_time=first_jump_time,
+            num_jumps=0,
+            key=sample_key,
+        )
+
+        def _outer_cond_fun(_state):
+            return _state.final_time < self.t1
+
+        def _outer_body_fun(_state):
+            jump_time = _state.final_time
+            psi = _state.final_state
+            _next_key, _rand_key, _sample_key = jax.random.split(_state.key, num=3)
+            jump_op = self._sample_jump_ops(jump_time, psi, _sample_key)
+            psi_after_jump = unit(jump_op @ psi)
+            # new_times needs to have a static size: fill it with times from self.ts
+            # and nans. The saved states at times from the original self.ts are saved
+            # below, while the states at the nan times are ignored.
+            new_times = jnp.sort(jnp.where(self.ts > jump_time, self.ts, jnp.nan))
+            # This new random value should be uniform over [0, 1), not restricted to
+            # [no_jump_prob, 1) like in the first case.
+            _rand = jax.random.uniform(_rand_key)
+            result_after_jump = self._solve_until_jump(
+                psi_after_jump, jump_time, new_times, _rand
+            )
+            final_time = result_after_jump.ts[1][0]
+
+            def save_ts_and_states(_save_state: SaveState):
+                # Save intermediate states and expectation values. Based on the code
+                # in diffrax/_integrate.py which can be found here https://github.com/patrick-kidger/diffrax/blob/main/diffrax/_integrate.py#L427-L458  # noqa E501
+                def _inner_cond_fun(__save_state):
+                    return (self.ts[__save_state.save_index] <= final_time) & (
+                        __save_state.save_index < len(self.ts)
+                    )
+
+                def _inner_body_fun(__save_state):
+                    _t = self.ts[__save_state.save_index]
+                    t_idx_in_new_times = jnp.nanargmin(jnp.abs(new_times - _t))
+                    _y = result_after_jump.ys[0][t_idx_in_new_times]
+                    _ts = __save_state.ts.at[__save_state.save_index].set(_t)
+                    _saved = jax.tree.map(
+                        lambda __y, __saved: __saved.at[__save_state.save_index].set(
+                            __y
+                        ),
+                        self.save(unit(_y)),
+                        __save_state.saved,
+                    )
+                    return SaveState(
+                        ts=_ts,
+                        saved=_saved,
+                        save_index=__save_state.save_index + 1,
+                        jump_times=__save_state.jump_times,
+                    )
+
+                save_state = while_loop(
+                    _inner_cond_fun,
+                    _inner_body_fun,
+                    _save_state,
+                    max_steps=len(self.ts),
+                    buffers=_inner_buffers,
+                    kind='checkpointed',
+                )
+                return save_state
+
+            save_state = save_ts_and_states(_state.save_state)
+            jump_times = save_state.jump_times.at[_state.num_jumps].set(jump_time)
+            save_state = SaveState(
+                ts=save_state.ts,
+                saved=save_state.saved,
+                save_index=save_state.save_index,
+                jump_times=jump_times,
+            )
+            return State(
+                save_state=save_state,
+                final_state=result_after_jump.ys[1][0],
+                final_time=final_time,
+                num_jumps=_state.num_jumps + 1,
+                key=_next_key,
+            )
+
+        return while_loop(
+            _outer_cond_fun,
+            _outer_body_fun,
+            state,
+            max_steps=self.options.max_jumps,
+            buffers=_outer_buffers,
+            kind='checkpointed',
+        )
+
+    def _sample_jump_ops(self, t: Array, psi: Array, key: Array) -> Array:
+        # given a state psi at time t that should experience a jump,
+        # randomly sample one jump operator from among the provided jump_ops.
+        # The probability that a certain jump operator is selected is weighted
+        # by the probability that such a jump can occur. For instance for a qubit
+        # experiencing amplitude damping, if it is in the ground state then
+        # there is probability zero of experiencing an amplitude damping event.
+
+        Ls = stack([L(t) for L in self.Ls])
+        Lsd = dag(Ls)
+        probs = expect(Lsd @ Ls, psi)
+        # for categorical we pass in the log of the probabilities
+        logits = jnp.log(jnp.real(probs / (jnp.sum(probs))))
+        # randomly sample the index of a single jump operator
+        sample_idx = jax.random.categorical(key, logits, shape=(1,))[0]
+        return Ls[sample_idx]
+
+    def _average_jump_and_no_jump(
+        self, no_jump_state: QArray, jump_state: QArray, no_jump_prob: Array | float
+    ):
+        no_jump_rho = no_jump_state @ no_jump_state.dag()
+        jump_rho = jax.tree.map(
+            lambda y: jnp.average(y, axis=0), jump_state @ jump_state.dag()
+        )
+        return unit(no_jump_prob * no_jump_rho + (1 - no_jump_prob) * jump_rho)
+
+
+mcsolve_euler_integrator_constructor = partial(
+    MCSolveDiffraxIntegrator, diffrax_solver=dx.Euler(), fixed_step=True
+)
+mcsolve_dopri5_integrator_constructor = partial(
+    MCSolveDiffraxIntegrator, diffrax_solver=dx.Dopri5(), fixed_step=False
+)
+mcsolve_dopri8_integrator_constructor = partial(
+    MCSolveDiffraxIntegrator, diffrax_solver=dx.Dopri8(), fixed_step=False
+)
+mcsolve_tsit5_integrator_constructor = partial(
+    MCSolveDiffraxIntegrator, diffrax_solver=dx.Tsit5(), fixed_step=False
+)
+mcsolve_kvaerno3_integrator_constructor = partial(
+    MCSolveDiffraxIntegrator, diffrax_solver=dx.Kvaerno3(), fixed_step=False
+)
+mcsolve_kvaerno5_integrator_constructor = partial(
+    MCSolveDiffraxIntegrator, diffrax_solver=dx.Kvaerno5(), fixed_step=False
+)