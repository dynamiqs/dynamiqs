--- conflicted
+++ resolved
@@ -128,10 +128,5 @@
                 'Solver `Expm` requires constant or piecewise constant jump operators.'
             )
 
-<<<<<<< HEAD
     def generator(self, t: float) -> QArray:
-        return slindbladian(self.H(t), [L(t) for L in self.Ls])  # (n^2, n^2)
-=======
-    def generator(self, t: float) -> Array:
-        return slindbladian(self.H(t), self.L(t))  # (n^2, n^2)
->>>>>>> 9f961b98
+        return slindbladian(self.H(t), self.L(t))  # (n^2, n^2)