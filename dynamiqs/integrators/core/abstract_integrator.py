--- conflicted
+++ resolved
@@ -12,11 +12,7 @@
 from ..._utils import _concatenate_sort
 from ...gradient import Gradient
 from ...options import Options
-<<<<<<< HEAD
-from ...result import MEResult, Result, Saved, SEResult, FinalSaved, MCResult
-=======
-from ...result import MEResult, Result, Saved, SEPropagatorResult, SEResult
->>>>>>> a205635c
+from ...result import MEResult, Result, Saved, SEResult, SEPropagatorResult, FinalSaved, MCResult
 from ...solver import Solver
 from ...time_array import TimeArray
 from ...utils.utils import expect, unit
