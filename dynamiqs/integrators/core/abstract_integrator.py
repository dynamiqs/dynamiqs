from __future__ import annotations

from abc import abstractmethod
from typing import ClassVar

import equinox as eqx
from jax import Array
from jaxtyping import PyTree, Scalar

from ..._utils import _concatenate_sort
from ...gradient import Gradient
from ...result import (
    MEPropagatorResult,
    MESolveResult,
    Result,
    Saved,
    SEPropagatorResult,
    SESolveResult,
)
from ...solver import Solver
from .interfaces import MEInterface, OptionsInterface, SEInterface, SolveInterface


class AbstractIntegrator(eqx.Module):
    """Abstract integrator.

    Any integrator should inherit from this class and implement the `run()` method
    to specify the main computationally intensive logic. This class is intentionally
    kept abstract to simplify the implementation of new integrators from scratch.
    """

    # subclasses should implement: run()

    @abstractmethod
    def run(self) -> PyTree:
        pass


class BaseIntegrator(AbstractIntegrator, OptionsInterface):
    """Integrator evolving an initial state over a set of times.

    This integrator evolves the initial pytree `y0` over a set of times specified by
    `ts`. It support multiple `solver` and `gradient`, can be parameterized with
    `options`, and return a `result` object.
    """

    # subclasses should implement: discontinuity_ts, run()

    RESULT_CLASS: ClassVar[Result]

    y0: PyTree
    ts: Array
    solver: Solver
    gradient: Gradient | None

    @property
    def t0(self) -> Scalar:
        return self.ts[0] if self.options.t0 is None else self.options.t0

    @property
    def t1(self) -> Scalar:
        return self.ts[-1]

    @property
    @abstractmethod
    def discontinuity_ts(self) -> Array | None:
        pass

    def result(self, saved: Saved, infos: PyTree | None = None) -> Result:
        return self.RESULT_CLASS(
            self.ts, self.solver, self.gradient, self.options, saved, infos
        )


<<<<<<< HEAD
=======
class SEIntegrator(BaseIntegrator, SEInterface):
    """Integrator for the Schrödinger equation."""

    # subclasses should implement: run()
>>>>>>> 92d5cd4a

    @property
    def discontinuity_ts(self) -> Array | None:
        return self.H.discontinuity_ts


class MEIntegrator(BaseIntegrator, MEInterface):
    """Integrator for the Lindblad master equation."""

    # subclasses should implement: run()

    @property
    def discontinuity_ts(self) -> Array | None:
        ts = [x.discontinuity_ts for x in [self.H, *self.Ls]]
        return _concatenate_sort(*ts)


class SEPropagatorIntegrator(SEIntegrator):
    """Integrator computing the propagator of the Schrödinger equation."""

    # subclasses should implement: run()

    RESULT_CLASS = SEPropagatorResult


class MEPropagatorIntegrator(MEIntegrator):
    """Integrator computing the propagator of the Lindblad master equation."""

    # subclasses should implement: run()

    RESULT_CLASS = MEPropagatorResult


class SESolveIntegrator(SEIntegrator, SolveInterface):
    """Integrator computing the time evolution of the Schrödinger equation."""

    # subclasses should implement: run()

    RESULT_CLASS = SESolveResult


class MESolveIntegrator(MEIntegrator, SolveInterface):
    """Integrator computing the time evolution of the Lindblad master equation."""

    # subclasses should implement: run()

    RESULT_CLASS = MESolveResult<|MERGE_RESOLUTION|>--- conflicted
+++ resolved
@@ -72,13 +72,10 @@
         )
 
 
-<<<<<<< HEAD
-=======
 class SEIntegrator(BaseIntegrator, SEInterface):
     """Integrator for the Schrödinger equation."""
 
     # subclasses should implement: run()
->>>>>>> 92d5cd4a
 
     @property
     def discontinuity_ts(self) -> Array | None:
