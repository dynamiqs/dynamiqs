from __future__ import annotations

import equinox as eqx
import jax.numpy as jnp
from jax import Array
<<<<<<< HEAD
from jax.random import PRNGKey
from optimistix import AbstractRootFinder
=======
from jaxtyping import Scalar
>>>>>>> b65748da

from ...options import Options
from ...time_array import TimeArray


class OptionsInterface(eqx.Module):
    options: Options


class SEInterface(eqx.Module):
    """Interface for the Schrödinger equation."""

    H: TimeArray


class MEInterface(eqx.Module):
    """Interface for the Lindblad master equation."""

    H: TimeArray
    Ls: list[TimeArray]

    def L(self, t: Scalar) -> Array:
        return jnp.stack([L(t) for L in self.Ls])  # (nLs, n, n)


class MCInterface(eqx.Module):
    """Interface for the Monte-Carlo jump unraveling of the master equation."""

    H: TimeArray
    Ls: list[TimeArray]
    keys: PRNGKey
    root_finder: AbstractRootFinder | None


class SolveInterface(eqx.Module):
    Es: Array<|MERGE_RESOLUTION|>--- conflicted
+++ resolved
@@ -3,12 +3,9 @@
 import equinox as eqx
 import jax.numpy as jnp
 from jax import Array
-<<<<<<< HEAD
+from jaxtyping import Scalar
 from jax.random import PRNGKey
 from optimistix import AbstractRootFinder
-=======
-from jaxtyping import Scalar
->>>>>>> b65748da
 
 from ...options import Options
 from ...time_array import TimeArray
@@ -42,6 +39,5 @@
     keys: PRNGKey
     root_finder: AbstractRootFinder | None
 
-
 class SolveInterface(eqx.Module):
     Es: Array