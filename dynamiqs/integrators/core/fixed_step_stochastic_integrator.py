from __future__ import annotations

import warnings
from abc import abstractmethod

import equinox as eqx
import jax
import jax.numpy as jnp
import numpy as np
from jax import Array
from jaxtyping import ArrayLike, PRNGKeyArray, Scalar

from ...qarrays.qarray import QArray
from ...qarrays.utils import stack
from ...result import Result
from ...utils.general import dag, expect
from ...utils.operators import eye_like
from .abstract_integrator import StochasticBaseIntegrator
from .interfaces import DSMEInterface, DSSEInterface, SolveInterface
from .rouchon_integrator import cholesky_normalize
from .save_mixin import DiffusiveSolveSaveMixin


class DiffusiveState(eqx.Module):
    """State for the diffusive SSE/SME fixed step integrators."""

    state: QArray  # state (integrated from initial to current time)
    Y: Array  # measurement (integrated from initial to current time)

    def __add__(self, other: DiffusiveState) -> DiffusiveState:
        return DiffusiveState(self.state + other.state, self.Y + other.Y)


def _is_multiple_of(
    x: ArrayLike, dt: float, *, rtol: float = 1e-5, atol: float = 1e-5
) -> bool:
    x_rounded = np.round(np.array(x) / dt) * dt
    return np.allclose(x, x_rounded, rtol=rtol, atol=atol)


def _is_linearly_spaced(
    x: ArrayLike, *, rtol: float = 1e-5, atol: float = 1e-5
) -> bool:
    diffs = np.diff(x)
    return np.allclose(diffs, diffs[0], rtol=rtol, atol=atol)


class DiffusiveSolveIntegrator(
    StochasticBaseIntegrator, DiffusiveSolveSaveMixin, SolveInterface
):
    """Integrator solving the diffusive SSE/SME with a fixed step size integrator."""

    def __check_init__(self):
        # check that all tsave values are exact multiples of dt
        if not _is_multiple_of(self.ts, self.dt):
            raise ValueError(
                'Argument `tsave` should only contain exact multiples of the method '
                'fixed step size `dt`.'
            )

        # check that tsave is linearly spaced
        if not _is_linearly_spaced(self.ts):
            raise ValueError('Argument `tsave` should be linearly spaced.')

        # check that options.t0 is not used
        if self.options.t0 is not None:
            raise ValueError(
                'Option `t0` is invalid for fixed step SSE or SME methods.'
            )

<<<<<<< HEAD
        if len(self.discontinuity_ts) > 0:
            warnings.warns(
=======
        if self.discontinuity_ts is not None:
            warnings.warn(
>>>>>>> a8d53c7f
                'The Hamiltonian or jump operators are time-dependent with '
                'discontinuities, which will be ignored by the method.',
                stacklevel=1,
            )

    class Infos(eqx.Module):
        nsteps: Array

        def __str__(self) -> str:
            if self.nsteps.ndim >= 1:
                # note: fixed step methods always make the same number of steps
                return (
                    f'{int(self.nsteps.mean())} steps | infos shape {self.nsteps.shape}'
                )
            return f'{self.nsteps} steps'

    @property
    def dt(self) -> float:
        return self.method.dt

    def integrate(
        self, t0: float, y0: DiffusiveState, key: PRNGKeyArray, nsteps: int
    ) -> tuple[float, DiffusiveState]:
        # integrate the SDE for nsteps of length dt
        # sample wiener
        dWs = jnp.sqrt(self.dt) * jax.random.normal(key, (nsteps, self.nmeas))

        # iterate over the fixed step size dt
        def step(carry, dW):  # noqa: ANN001, ANN202
            t, y = carry
            y = self.forward(t, y, dW)
            t = t + self.dt
            return (t, y), None

        (t, y), _ = jax.lax.scan(step, (t0, y0), dWs)

        return t, y

    def integrate_by_chunks(
        self, t0: float, y0: DiffusiveState, key: PRNGKeyArray, nsteps: int
    ) -> tuple[float, DiffusiveState]:
        # integrate the SSE/SME for nsteps of length dt, splitting the integration in
        # chunks of 1000 dts to ensure a fixed memory usage

        nsteps_per_chunk = 1000
        nchunks = int(nsteps // nsteps_per_chunk)

        # iterate over each chunk
        def step(carry, key):  # noqa: ANN001, ANN202
            t, y = carry
            t, y = self.integrate(t, y, key, nsteps_per_chunk)
            return (t, y), None

        # split the key for each chunk
        key, lastkey = jax.random.split(key)
        keys = jax.random.split(key, (nchunks,))
        (t, y), _ = jax.lax.scan(step, (t0, y0), keys)

        # integrate for the remaining number of steps (< nsubsteps)
        nremaining = nsteps % nsteps_per_chunk
        t, y = self.integrate(t, y, lastkey, nremaining)

        return t, y

    def run(self) -> Result:
        # this function assumes that ts is linearly spaced with each value an exact
        # multiple of dt

        # === define variables
        # number of save interval
        nsave = len(self.ts) - 1
        # total number of steps (of length dt)
        nsteps = int((self.t1 - self.t0) / self.dt)
        # number of steps per save interval
        nsteps_per_save = int(nsteps // nsave)
        # save time
        delta_t = self.ts[1] - self.ts[0]

        # === initial state
        # define initial state (state, Y) = (state0, 0)
        y0 = DiffusiveState(self.y0, jnp.zeros(self.nmeas))
        # save initial state at time 0
        saved0 = self.save(y0)

        # === run the simulation
        # integrate the SSE/SME for each save interval
        def outer_step(carry, key):  # noqa: ANN001, ANN202
            t, y = carry
            t, y = self.integrate_by_chunks(t, y, key, nsteps_per_save)
            return (t, y), self.save(y)

        # split the key for each save interval
        keys = jax.random.split(self.key, nsave)
        ylast, saved = jax.lax.scan(outer_step, (self.t0, y0), keys)
        ylast = ylast[1]

        # === collect and format results
        # insert the initial saved result
        saved = jax.tree.map(lambda x, y: jnp.insert(x, 0, y, axis=0), saved, saved0)
        # The averaged measurement I^{(ta, tb)} is recovered by diffing the measurement
        # Y which is integrated between ts[0] and ts[-1].
        Isave = jnp.diff(saved.Isave, axis=0) / delta_t
        saved = eqx.tree_at(lambda x: x.Isave, saved, Isave)
        saved = self.postprocess_saved(saved, ylast)

        return self.result(saved, infos=self.Infos(nsteps))

    @property
    @abstractmethod
    def nmeas(self) -> int:
        pass

    @abstractmethod
    def forward(self, t: Scalar, y: DiffusiveState, dW: Array) -> DiffusiveState:
        # return (state_{t+dt}, dY_{t+dt})
        pass


class DSSEFixedStepIntegrator(DiffusiveSolveIntegrator, DSSEInterface):
    @property
    def nmeas(self) -> int:
        return len(self.Ls)


class DSSESolveEulerMayuramaIntegrator(DSSEFixedStepIntegrator):
    """Integrator solving the diffusive SSE with the Euler-Mayurama method."""

    def forward(self, t: Scalar, y: DiffusiveState, dW: Array) -> DiffusiveState:
        psi = y.state
        L, H = self.L(t), self.H(t)
        Lpsi = [_L @ psi for _L in L]

        # === measurement Y
        # dY = <L+Ld> dt + dW
        # small trick to compute <L+Ld>
        #   <L+Ld> = <psi|L+Ld|psi >
        #          = psi.dag() @ (L + Ld) @ psi
        #          = psi.dag() @ L @ psi + (psi.dag() @ L @ psi).dag()
        #          = 2 Re[psi.dag() @ Lpsi]
        exp = jnp.stack(
            [2 * (psi.dag() @ _Lpsi).squeeze((-1, -2)).real for _Lpsi in Lpsi]
        )  # (nL)
        dY = exp * self.dt + dW

        # === state psi
        dpsi = (
            -1j * self.dt * H @ psi
            - 0.5
            * self.dt
            * sum(
                [
                    _L.dag() @ _Lpsi - _exp * _Lpsi + 0.25 * _exp**2 * psi
                    for _L, _Lpsi, _exp in zip(L, Lpsi, exp, strict=True)
                ]
            )
            + sum(
                [
                    (_Lpsi - 0.5 * _exp * psi) * _dW
                    for _L, _Lpsi, _exp, _dW in zip(L, Lpsi, exp, dW, strict=True)
                ]
            )
        )

        return DiffusiveState(psi + dpsi, y.Y + dY)


dssesolve_euler_maruyama_integrator_constructor = DSSESolveEulerMayuramaIntegrator


class DSMEFixedStepIntegrator(DiffusiveSolveIntegrator, DSMEInterface):
    @property
    def nmeas(self) -> int:
        return len(self.etas)


class DSMESolveEulerMayuramaIntegrator(DSMEFixedStepIntegrator):
    """Integrator solving the diffusive SME with the Euler-Mayurama method."""

    def forward(self, t: Scalar, y: DiffusiveState, dW: Array) -> DiffusiveState:
        # The diffusive SME for a single detector is:
        #   drho = Lcal(rho)     dt + (Ccal(rho) - Tr[Ccal(rho)] rho) dW
        #   dY   = Tr[Ccal(rho)] dt + dW
        # with
        # - Lcal the Liouvillian
        # - Ccal the superoperator defined by Ccal(rho) = sqrt(eta) (L @ rho + rho @ Ld)

        rho = y.state
        L, Lm, H = self.L(t), self.Lm(t), self.H(t)
        LdL = sum([_L.dag() @ _L for _L in L])

        # === Lcal(rho)
        # (see MEDiffraxIntegrator in `integrators/core/diffrax_integrator.py`)
        Hnh = -1j * H - 0.5 * LdL
        tmp = Hnh @ rho + sum([0.5 * _L @ rho @ _L.dag() for _L in L])
        Lcal_rho = tmp + tmp.dag()

        # === Ccal(rho)
        Lm_rho = stack([_Lm @ rho for _Lm in Lm])
        etas = self.etas[:, None, None]  # (nLm, 1, 1)
        Ccal_rho = jnp.sqrt(etas) * (Lm_rho + Lm_rho.dag())  # (nLm, n, n)
        tr_Ccal_rho = Ccal_rho.trace().real  # (nLm,)

        # === state rho
        drho_det = Lcal_rho
        drho_sto = Ccal_rho - tr_Ccal_rho[:, None, None] * rho  # (nLm, n, n)
        drho = drho_det * self.dt + (drho_sto * dW[:, None, None]).sum(0)  # (n, n)

        # === measurement Y
        dY = tr_Ccal_rho * self.dt + dW  # (nLm,)

        return DiffusiveState(rho + drho, y.Y + dY)


class DSMESolveRouchon1Integrator(DSMEFixedStepIntegrator, SolveInterface):
    """Integrator solving the diffusive SME with the Rouchon1 method."""

    def forward(self, t: Scalar, y: DiffusiveState, dW: Array) -> DiffusiveState:
        # The Rouchon update for a single loss channel is:
        #   rho_{k+1} = M_dY @ rho_k @ M_dY^\dag + M1 @ rho_k @ M1d / Tr[...]
        #   dY_{k+1} = sqrt(eta) Tr[(L+Ld) @ rho_k)] dt + dW
        # with
        #   MdY = I - (iH + 0.5 Ld @ L) dt + sqrt(self.eta) * dY * Lm
        #   M1 = sqrt(1 - eta) * L sqrt(dt)
        #
        # See comment of `cholesky_normalize()` for the normalisation (computed for the
        # "average" Kraus operators M0 = I - (iH + 0.5 Ld @ L) dt and M1 = L sqrt(dt)).

        rho = y.state
        L, Lc, Lm, H = self.L(t), self.Lc(t), self.Lm(t), self.H(t)
        I = eye_like(H)
        LdL = sum([_L.dag() @ _L for _L in L])

        # === measurement Y
        # dY_{k+1} = sqrt(eta) Tr[(L+Ld) @ rho_k)] dt + dW
        trace = jnp.stack([expect(_Lm + _Lm.dag(), rho).real for _Lm in Lm])  # (nLm)
        dY = jnp.sqrt(self.etas) * trace * self.dt + dW  # (nLm,)

        # === state rho
        M0 = I - (1j * H + 0.5 * LdL) * self.dt
        M_dY = M0 + sum(
            [
                jnp.sqrt(eta) * _dY * _Lm
                for eta, _dY, _Lm in zip(self.etas, dY, Lm, strict=True)
            ]
        )
        Ms = [
            jnp.sqrt((1 - eta) * self.dt) * _Lm
            for eta, _Lm in zip(self.etas, Lm, strict=True)
        ] + [self.dt * _Lc for _Lc in Lc]

        if self.method.normalize:
            rho = cholesky_normalize(M0, LdL, self.dt, rho)

        rho = M_dY @ rho @ dag(M_dY) + sum([_M @ rho @ dag(_M) for _M in Ms])
        rho = rho / rho.trace()  # normalise by signal probability

        return DiffusiveState(rho, y.Y + dY)


dsmesolve_euler_maruyama_integrator_constructor = DSMESolveEulerMayuramaIntegrator
dsmesolve_rouchon1_integrator_constructor = DSMESolveRouchon1Integrator<|MERGE_RESOLUTION|>--- conflicted
+++ resolved
@@ -68,13 +68,8 @@
                 'Option `t0` is invalid for fixed step SSE or SME methods.'
             )
 
-<<<<<<< HEAD
         if len(self.discontinuity_ts) > 0:
-            warnings.warns(
-=======
-        if self.discontinuity_ts is not None:
             warnings.warn(
->>>>>>> a8d53c7f
                 'The Hamiltonian or jump operators are time-dependent with '
                 'discontinuities, which will be ignored by the method.',
                 stacklevel=1,
