--- conflicted
+++ resolved
@@ -86,12 +86,7 @@
             [`Kvaerno3`][dynamiqs.solver.Kvaerno3],
             [`Kvaerno5`][dynamiqs.solver.Kvaerno5],
             [`Euler`][dynamiqs.solver.Euler],
-<<<<<<< HEAD
             [`Expm`][dynamiqs.solver.Expm]).
-
-=======
-            [`Propagator`][dynamiqs.solver.Propagator]).
->>>>>>> ce840882
         gradient: Algorithm used to compute the gradient.
         options: Generic options, see [`dq.Options`][dynamiqs.Options].
 
