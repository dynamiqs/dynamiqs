from __future__ import annotations

import logging
from functools import partial

import jax
import jax.numpy as jnp
from jax import Array
from jaxtyping import ArrayLike

from ..._checks import check_shape, check_times
from ..._utils import cdtype
from ...gradient import Gradient
from ...options import Options
from ...result import MESolveResult
from ...solver import (
    Dopri5,
    Dopri8,
    Euler,
    Expm,
    Kvaerno3,
    Kvaerno5,
    Rouchon1,
    Solver,
    Tsit5,
)
from ...time_array import Shape, TimeArray
from ...utils.quantum_utils import todm
from .._utils import (
    _astimearray,
    _cartesian_vectorize,
    _flat_vectorize,
    catch_xla_runtime_error,
    get_integrator_class,
)
from ..mesolve.diffrax_integrator import (
    MESolveDopri5Integrator,
    MESolveDopri8Integrator,
    MESolveEulerIntegrator,
    MESolveKvaerno3Integrator,
    MESolveKvaerno5Integrator,
    MESolveTsit5Integrator,
)
from ..mesolve.expm_integrator import MESolveExpmIntegrator
from ..mesolve.rouchon_integrator import MESolveRouchon1Integrator


def mesolve(
    H: ArrayLike | TimeArray,
    jump_ops: list[ArrayLike | TimeArray],
    rho0: ArrayLike,
    tsave: ArrayLike,
    *,
    exp_ops: list[ArrayLike] | None = None,
    solver: Solver = Tsit5(),  # noqa: B008
    gradient: Gradient | None = None,
    options: Options = Options(),  # noqa: B008
) -> MESolveResult:
    r"""Solve the Lindblad master equation.

    This function computes the evolution of the density matrix $\rho(t)$ at time $t$,
    starting from an initial state $\rho_0$, according to the Lindblad master
    equation (with $\hbar=1$ and where time is implicit(1))
    $$
        \frac{\dd\rho}{\dt} = -i[H, \rho]
        + \sum_{k=1}^N \left(
            L_k \rho L_k^\dag
            - \frac{1}{2} L_k^\dag L_k \rho
            - \frac{1}{2} \rho L_k^\dag L_k
        \right),
    $$
    where $H$ is the system's Hamiltonian and $\{L_k\}$ is a collection of jump
    operators.
    { .annotate }

    1. With explicit time dependence:
        - $\rho\to\rho(t)$
        - $H\to H(t)$
        - $L_k\to L_k(t)$

    Note-: Defining a time-dependent Hamiltonian or jump operator
        If the Hamiltonian or the jump operators depend on time, they can be converted
        to time-arrays using [`dq.pwc()`][dynamiqs.pwc],
        [`dq.modulated()`][dynamiqs.modulated], or
        [`dq.timecallable()`][dynamiqs.timecallable]. See the
        [Time-dependent operators](../../documentation/basics/time-dependent-operators.md)
        tutorial for more details.

    Note-: Running multiple simulations concurrently
        The Hamiltonian `H`, the jump operators `jump_ops` and the initial density
        matrix `rho0` can be batched to solve multiple master equations concurrently.
        All other arguments are common to every batch. See the
        [Batching simulations](../../documentation/basics/batching-simulations.md)
        tutorial for more details.

    Args:
        H _(array-like or time-array of shape (...H, n, n))_: Hamiltonian.
        jump_ops _(list of array-like or time-array, each of shape (...Lk, n, n))_:
            List of jump operators.
        rho0 _(array-like of shape (...rho0, n, 1) or (...rho0, n, n))_: Initial state.
        tsave _(array-like of shape (ntsave,))_: Times at which the states and
            expectation values are saved. The equation is solved from `tsave[0]` to
            `tsave[-1]`, or from `t0` to `tsave[-1]` if `t0` is specified in `options`.
        exp_ops _(list of array-like, each of shape (n, n), optional)_: List of
            operators for which the expectation value is computed.
        solver: Solver for the integration. Defaults to
            [`dq.solver.Tsit5`][dynamiqs.solver.Tsit5] (supported:
            [`Tsit5`][dynamiqs.solver.Tsit5], [`Dopri5`][dynamiqs.solver.Dopri5],
            [`Dopri8`][dynamiqs.solver.Dopri8],
            [`Kvaerno3`][dynamiqs.solver.Kvaerno3],
            [`Kvaerno5`][dynamiqs.solver.Kvaerno5],
            [`Euler`][dynamiqs.solver.Euler],
            [`Rouchon1`][dynamiqs.solver.Rouchon1],
            [`Rouchon2`][dynamiqs.solver.Rouchon2],
            [`Expm`][dynamiqs.solver.Expm]).
        gradient: Algorithm used to compute the gradient.
        options: Generic options, see [`dq.Options`][dynamiqs.Options].

    Returns:
        [`dq.MESolveResult`][dynamiqs.MESolveResult] object holding the result of the
            Lindblad master equation integration. Use the attributes `states` and
            `expects` to access saved quantities, more details in
            [`dq.MESolveResult`][dynamiqs.MESolveResult].
    """  # noqa: E501
    # === convert arguments
    H = _astimearray(H)
    jump_ops = [_astimearray(L) for L in jump_ops]
    rho0 = jnp.asarray(rho0, dtype=cdtype())
    tsave = jnp.asarray(tsave)
    exp_ops = jnp.asarray(exp_ops, dtype=cdtype()) if exp_ops is not None else None

    # === check arguments
    _check_mesolve_args(H, jump_ops, rho0, exp_ops)
    tsave = check_times(tsave, 'tsave')

    # === convert rho0 to density matrix
    rho0 = todm(rho0)

    # we implement the jitted vectorization in another function to pre-convert QuTiP
    # objects (which are not JIT-compatible) to JAX arrays
    return _vectorized_mesolve(
        H, jump_ops, rho0, tsave, exp_ops, solver, gradient, options
    )


@catch_xla_runtime_error
@partial(jax.jit, static_argnames=('solver', 'gradient', 'options'))
def _vectorized_mesolve(
    H: TimeArray,
    jump_ops: list[TimeArray],
    rho0: Array,
    tsave: Array,
    exp_ops: Array | None,
    solver: Solver,
    gradient: Gradient | None,
    options: Options,
) -> MESolveResult:
    # === vectorize function
    # we vectorize over H, jump_ops and rho0, all other arguments are not vectorized
    # `n_batch` is a pytree. Each leaf of this pytree gives the number of times
    # this leaf should be vmapped on.

    # the result is vectorized over `_saved` and `infos`
<<<<<<< HEAD
    out_axes = MEResult(False, False, False, False, 0, 0, 0)
=======
    out_axes = MESolveResult(False, False, False, False, 0, 0)
>>>>>>> 6457fe63

    if not options.cartesian_batching:
        broadcast_shape = jnp.broadcast_shapes(
            H.shape[:-2], rho0.shape[:-2], *[jump_op.shape[:-2] for jump_op in jump_ops]
        )

        def broadcast(x: TimeArray) -> TimeArray:
            return x.broadcast_to(*(broadcast_shape + x.shape[-2:]))

        H = broadcast(H)
        jump_ops = list(map(broadcast, jump_ops))
        rho0 = jnp.broadcast_to(rho0, broadcast_shape + rho0.shape[-2:])

    n_batch = (
        H.in_axes,
        [jump_op.in_axes for jump_op in jump_ops],
        Shape(rho0.shape[:-2]),
        Shape(),
        Shape(),
        Shape(),
        Shape(),
        Shape(),
    )

    # compute vectorized function with given batching strategy
    if options.cartesian_batching:
        f = _cartesian_vectorize(_mesolve, n_batch, out_axes)
    else:
        f = _flat_vectorize(_mesolve, n_batch, out_axes)

    # === apply vectorized function
    return f(H, jump_ops, rho0, tsave, exp_ops, solver, gradient, options)


def _mesolve(
    H: TimeArray,
    jump_ops: list[TimeArray],
    rho0: Array,
    tsave: Array,
    exp_ops: Array | None,
    solver: Solver,
    gradient: Gradient | None,
    options: Options,
) -> MESolveResult:
    # === select integrator class
    integrators = {
        Euler: MESolveEulerIntegrator,
        Rouchon1: MESolveRouchon1Integrator,
        Dopri5: MESolveDopri5Integrator,
        Dopri8: MESolveDopri8Integrator,
        Tsit5: MESolveTsit5Integrator,
        Kvaerno3: MESolveKvaerno3Integrator,
        Kvaerno5: MESolveKvaerno5Integrator,
        Expm: MESolveExpmIntegrator,
    }
    integrator_class = get_integrator_class(integrators, solver)

    # === check gradient is supported
    solver.assert_supports_gradient(gradient)

    # === init integrator
    integrator = integrator_class(
        tsave, rho0, H, solver, gradient, options, jump_ops, exp_ops
    )

    # === run integrator
    result = integrator.run()

    # === return result
    return result  # noqa: RET504


def _check_mesolve_args(
    H: TimeArray, jump_ops: list[TimeArray], rho0: Array, exp_ops: Array | None
):
    # === check H shape
    check_shape(H, 'H', '(..., n, n)', subs={'...': '...H'})

    # === check jump_ops shape
    for i, L in enumerate(jump_ops):
        check_shape(L, f'jump_ops[{i}]', '(..., n, n)', subs={'...': f'...L{i}'})

    if len(jump_ops) == 0:
        logging.warning(
            'Argument `jump_ops` is an empty list, consider using `dq.sesolve()` to'
            ' solve the Schrödinger equation.'
        )

    # === check rho0 shape
    check_shape(rho0, 'rho0', '(..., n, 1)', '(..., n, n)', subs={'...': '...rho0'})

    # === check exp_ops shape
    if exp_ops is not None:
        check_shape(exp_ops, 'exp_ops', '(N, n, n)', subs={'N': 'len(exp_ops)'})<|MERGE_RESOLUTION|>--- conflicted
+++ resolved
@@ -161,11 +161,7 @@
     # this leaf should be vmapped on.
 
     # the result is vectorized over `_saved` and `infos`
-<<<<<<< HEAD
     out_axes = MEResult(False, False, False, False, 0, 0, 0)
-=======
-    out_axes = MESolveResult(False, False, False, False, 0, 0)
->>>>>>> 6457fe63
 
     if not options.cartesian_batching:
         broadcast_shape = jnp.broadcast_shapes(
