from __future__ import annotations

import jax.numpy as jnp
from jaxtyping import PyTree

from dynamiqs.result import FloquetResult, FloquetSaved, Result, Saved

from ..apis.sepropagator import _sepropagator
from ..core.abstract_integrator import SEIntegrator

__all__ = ['FloquetIntegrator']


class FloquetIntegrator(SEIntegrator):
    T: float

    RESULT_CLASS = FloquetResult

    def result(self, saved: Saved, infos: PyTree | None = None) -> Result:
        return self.RESULT_CLASS(
            self.ts, self.solver, self.gradient, self.options, saved, infos, self.T
        )

    def run(self) -> FloquetResult:
        # compute propagators for all times at once, with the last being one period
        ts = jnp.append(self.ts, self.t0 + self.T)
        seprop_result = _sepropagator(
            self.H, ts, solver=self.solver, gradient=self.gradient, options=self.options
        )

        # diagonalize the final propagator to get the Floquet modes at t=t0
        evals, evecs = seprop_result.final_propagator._eig()  # noqa: SLF001

        # extract quasienergies
        # minus sign and divide by T to account for e^{-i\epsilon T}
        quasienergies = jnp.angle(-evals) / self.T
        # quasienergies are only defined modulo 2pi / T. Usual convention is to
        # normalize quasienergies to the region -pi/T, pi/T
        omega = 2.0 * jnp.pi / self.T
        quasienergies = jnp.mod(quasienergies + 0.5 * omega, omega) - 0.5 * omega

        # propagate the Floquet modes to all times in tsave
        propagators = seprop_result.propagators[:-1, :, :]
        modes = propagators @ evecs  # (ntsave, n, n) @ (n, m) = (ntsave, n, m)
<<<<<<< HEAD

        # todo: fix this
        # modes = modes * jnp.exp(1j * quasienergies * self.ts[:, None, None])
        modes = modes.elmul(jnp.exp(1j * quasienergies * self.ts[:, None, None]))

=======
>>>>>>> 87212858
        modes = modes.mT[..., None]  # (ntsave, m, n, 1)
        modes = modes * jnp.exp(
            1j * quasienergies[:, None, None] * self.ts[:, None, None, None]
        )

        # save the Floquet modes and quasienergies
        saved = FloquetSaved(ysave=modes, extra=None, quasienergies=quasienergies)
        return self.result(saved, infos=seprop_result.infos)<|MERGE_RESOLUTION|>--- conflicted
+++ resolved
@@ -42,14 +42,6 @@
         # propagate the Floquet modes to all times in tsave
         propagators = seprop_result.propagators[:-1, :, :]
         modes = propagators @ evecs  # (ntsave, n, n) @ (n, m) = (ntsave, n, m)
-<<<<<<< HEAD
-
-        # todo: fix this
-        # modes = modes * jnp.exp(1j * quasienergies * self.ts[:, None, None])
-        modes = modes.elmul(jnp.exp(1j * quasienergies * self.ts[:, None, None]))
-
-=======
->>>>>>> 87212858
         modes = modes.mT[..., None]  # (ntsave, m, n, 1)
         modes = modes * jnp.exp(
             1j * quasienergies[:, None, None] * self.ts[:, None, None, None]
