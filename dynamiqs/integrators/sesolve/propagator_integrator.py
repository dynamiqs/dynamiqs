--- conflicted
+++ resolved
@@ -1,12 +1,7 @@
 import jax
 from jaxtyping import Scalar
 
-<<<<<<< HEAD
-from dynamiqs.qarrays import QArray
-
-=======
 from ...qarrays import QArray
->>>>>>> 4d386df3
 from ..core.abstract_integrator import SESolveIntegrator
 from ..core.propagator_integrator import PropagatorIntegrator
 
