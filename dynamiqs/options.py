--- conflicted
+++ resolved
@@ -14,8 +14,8 @@
     save_states: bool = True
     verbose: bool = True
     cartesian_batching: bool = True
-<<<<<<< HEAD
     t0: Scalar | None = None
+    save_extra: Callable[[Array], PyTree] | None = None
 
     def __init__(
         self,
@@ -23,6 +23,7 @@
         verbose: bool = True,
         cartesian_batching: bool = True,
         t0: Scalar | None = None,
+        save_extra: Callable[[Array], PyTree] | None = None,
     ):
         """Generic options for the quantum solvers.
 
@@ -44,12 +45,9 @@
         self.verbose = verbose
         self.cartesian_batching = cartesian_batching
         self.t0 = t0
-=======
-    t0: Scalar | None = None  # defaults to tsave[0]
-    save_extra: Callable[[Array], PyTree] | None = None
+        self.save_extra = save_extra
 
     def __post_init__(self):
         if self.save_extra is not None:
             # use `jax.tree_util.Partial` to make `save_extra` a valid Pytree
-            self.save_extra = jax.tree_util.Partial(self.save_extra)
->>>>>>> c83bb612
+            self.save_extra = jax.tree_util.Partial(self.save_extra)