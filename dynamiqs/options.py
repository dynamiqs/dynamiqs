--- conflicted
+++ resolved
@@ -29,20 +29,13 @@
             If gradients are computed, the progress meter only displays during the
             forward pass.
         t0: Initial time. If `None`, defaults to the first time in `tsave`.
-        t1: Final time. If `None`, defaults to the last time in `tsave`.
         save_extra _(function, optional)_: A function with signature
             `f(Array) -> PyTree` that takes a state as input and returns a PyTree.
             This can be used to save additional arbitrary data during the
             integration. The additional data is accessible in the `extra` attribute of
             the result object returned by the solvers (see
-<<<<<<< HEAD
-            [`SEResult`][dynamiqs.SEResult] or [`MEResult`][dynamiqs.MEResult]).
-        ntraj: number of trajectories for mcsolve
-        one_jump_only: whether or not to only allow one jump in mcsolve
-=======
             [`SESolveResult`][dynamiqs.SESolveResult] or
             [`MESolveResult`][dynamiqs.MESolveResult]).
->>>>>>> 6457fe63
     """
 
     save_states: bool = True
@@ -50,7 +43,6 @@
     cartesian_batching: bool = True
     progress_meter: AbstractProgressMeter | None = TqdmProgressMeter()
     t0: ScalarLike | None = None
-    t1: ScalarLike | None
     save_extra: callable[[Array], PyTree] | None = None
     ntraj: int = 10
     one_jump_only: bool = False
@@ -62,7 +54,6 @@
         cartesian_batching: bool = True,
         progress_meter: AbstractProgressMeter | None = TqdmProgressMeter(),  # noqa: B008
         t0: ScalarLike | None = None,
-        t1: ScalarLike | None = None,
         save_extra: callable[[Array], PyTree] | None = None,
         ntraj: int = 10,
         one_jump_only: bool = False,
@@ -75,7 +66,6 @@
         self.cartesian_batching = cartesian_batching
         self.progress_meter = progress_meter
         self.t0 = t0
-        self.t1 = t1
         self.ntraj = ntraj
         self.one_jump_only = one_jump_only
 
