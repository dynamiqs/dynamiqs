--- conflicted
+++ resolved
@@ -8,17 +8,10 @@
 from .gradient import Autograd, CheckpointAutograd, Gradient
 
 __all__ = [
-<<<<<<< HEAD
-    'Expm',
-    'Euler',
-    'EulerMaruyama',
-    'Rouchon1',
-    'Rouchon2',
-=======
->>>>>>> 7c9e7103
     'Dopri5',
     'Dopri8',
     'Euler',
+    'EulerMaruyama',
     'Expm',
     'Kvaerno3',
     'Kvaerno5',
