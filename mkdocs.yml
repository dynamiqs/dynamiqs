site_name: dynamiqs
site_url: "https://www.dynamiqs.org"
use_directory_urls: false
repo_url: https://github.com/dynamiqs/dynamiqs
repo_name: dynamiqs
theme:
  name: material
  custom_dir: docs/overrides
  features:
    - navigation.tabs
    - navigation.sections
    - navigation.indexes
    - navigation.top
    - search.suggest
    - content.code.copy
    - content.tooltips
  icon:
    repo: fontawesome/brands/github
    admonition:
      example: material/human-male-board
  logo: media/logo.png
  favicon: media/favicon.svg
  palette:
    # palette toggle for light mode
    - media: "(prefers-color-scheme: light)"
      scheme: default
      primary: custom
      accent: custom
      toggle:
        icon: material/brightness-7
        name: Switch to dark mode
    # palette toggle for dark mode
    - media: "(prefers-color-scheme: dark)"
      scheme: slate
      primary: custom
      accent: custom
      toggle:
        icon: material/brightness-4
        name: Switch to light mode
copyright: "&copy Copyright 2023, dynamiqs developers."
extra:
  social:
    - icon: fontawesome/brands/github
      link: https://github.com/dynamiqs/dynamiqs
    - icon: fontawesome/brands/slack
      link: https://join.slack.com/t/dynamiqs-org/shared_invite/zt-1z4mw08mo-qDLoNx19JBRtKzXlmlFYLA
extra_css:
  - stylesheets/extra.css
  - stylesheets/theme.css
  - https://cdnjs.cloudflare.com/ajax/libs/KaTeX/0.16.7/katex.min.css
plugins:
  - search
  - glightbox:
      effect: fade
      slide_effect: slide
      width: 70%
      zoomable: false
      draggable: false
  - mkdocs-simple-hooks:
      hooks:
        on_env: "docs.hooks:on_env"
  - gen-files:
      scripts:
        - docs/generate_python_api.py
  - mkdocstrings:
      default_handler: python
      custom_templates: docs/templates
      handlers:
        python:
          options:
            show_source: false
            show_root_heading: true
            show_root_toc_entry: false
            show_root_full_path: false
            heading_level: 1
            members_order: source
            docstring_section_style: list
            show_signature_annotations: true
            separate_signature: true
            line_length: 88
            show_bases: false
            merge_init_into_class: true
markdown_extensions:
  - pymdownx.arithmatex:
      generic: true
  - admonition
  - pymdownx.details
  - pymdownx.superfences
  - pymdownx.caret
  - pymdownx.snippets:
      auto_append:
        - includes/glossary.md
  - abbr
  - attr_list
  - footnotes
  - md_in_html
extra_javascript:
  - javascripts/katex.js
  - https://cdnjs.cloudflare.com/ajax/libs/KaTeX/0.16.7/katex.min.js
  - https://cdnjs.cloudflare.com/ajax/libs/KaTeX/0.16.7/contrib/auto-render.min.js
watch:
  - dynamiqs
  - includes
validation:
  nav:
    omitted_files: warn
    not_found: warn
    absolute_links: warn
  links:
    not_found: warn
    absolute_links: ignore
    unrecognized_links: warn
nav:
  - Home: index.md
  - Getting started:
      - getting_started/index.md
      - What is dynamiqs?: getting_started/whatis.md
      - Installation: getting_started/installation.md
      - Basic examples: getting_started/examples.md
      - The sharp bits 🔪: getting_started/sharp-bits.md
      - Contributing: getting_started/contributing.md
      - Let's talk!: getting_started/lets-talk.md
      - Citing dynamiqs: getting_started/citing.md
  - Tutorials:
      - tutorials/index.md
      - Basics:
          - Workflow in dynamiqs: tutorials/workflow.md
          - tutorials/time-dependent-operators.md
          - tutorials/closed-system.md
          - tutorials/open-system.md
          - tutorials/batching-simulations.md
          - tutorials/computing-gradients.md
  - Python API:
      - python_api/index.md
      - Quantum solvers:
          - sesolve: python_api/solvers/sesolve.md
          - mesolve: python_api/solvers/mesolve.md
          - smesolve: python_api/solvers/smesolve.md
      - Core:
          - Time-dependent arrays:
              - TimeArray: python_api/time_array/TimeArray.md
              - constant: python_api/time_array/constant.md
              - pwc: python_api/time_array/pwc.md
              - modulated: python_api/time_array/modulated.md
              - timecallable: python_api/time_array/timecallable.md
          - Solvers (dq.solver):
              - Tsit5: python_api/solver/Tsit5.md
              - Dopri5: python_api/solver/Dopri5.md
              - Dopri8: python_api/solver/Dopri8.md
              - Euler: python_api/solver/Euler.md
              - Rouchon1: python_api/solver/Rouchon1.md
              - Rouchon2: python_api/solver/Rouchon2.md
              - Propagator: python_api/solver/Propagator.md
          - Gradients (dq.gradient):
              - Autograd: python_api/gradient/Autograd.md
              - CheckpointAutograd: python_api/gradient/CheckpointAutograd.md
          - Options: python_api/options/Options.md
          - Result: python_api/result/Result.md
      - Utilities:
          - Operators:
              - eye: python_api/utils/operators/eye.md
              - zero: python_api/utils/operators/zero.md
              - destroy: python_api/utils/operators/destroy.md
              - create: python_api/utils/operators/create.md
              - number: python_api/utils/operators/number.md
              - parity: python_api/utils/operators/parity.md
              - displace: python_api/utils/operators/displace.md
              - squeeze: python_api/utils/operators/squeeze.md
              - quadrature: python_api/utils/operators/quadrature.md
              - position: python_api/utils/operators/position.md
              - momentum: python_api/utils/operators/momentum.md
              - sigmax: python_api/utils/operators/sigmax.md
              - sigmay: python_api/utils/operators/sigmay.md
              - sigmaz: python_api/utils/operators/sigmaz.md
              - sigmap: python_api/utils/operators/sigmap.md
              - sigmam: python_api/utils/operators/sigmam.md
              - hadamard: python_api/utils/operators/hadamard.md
          - States:
              - fock: python_api/utils/states/fock.md
              - fock_dm: python_api/utils/states/fock_dm.md
              - basis: python_api/utils/states/basis.md
              - basis_dm: python_api/utils/states/basis_dm.md
              - coherent: python_api/utils/states/coherent.md
              - coherent_dm: python_api/utils/states/coherent_dm.md
          - Quantum utilities:
              - dag: python_api/utils/utils/dag.md
              - mpow: python_api/utils/utils/mpow.md
              - tracemm: python_api/utils/utils/tracemm.md
              - trace: python_api/utils/utils/trace.md
              - ptrace: python_api/utils/utils/ptrace.md
              - tensor: python_api/utils/utils/tensor.md
              - expect: python_api/utils/utils/expect.md
              - norm: python_api/utils/utils/norm.md
              - unit: python_api/utils/utils/unit.md
              - dissipator: python_api/utils/utils/dissipator.md
              - lindbladian: python_api/utils/utils/lindbladian.md
              - isket: python_api/utils/utils/isket.md
              - isbra: python_api/utils/utils/isbra.md
              - isdm: python_api/utils/utils/isdm.md
              - isop: python_api/utils/utils/isop.md
              - isherm: python_api/utils/utils/isherm.md
              - toket: python_api/utils/utils/toket.md
              - tobra: python_api/utils/utils/tobra.md
              - todm: python_api/utils/utils/todm.md
              - proj: python_api/utils/utils/proj.md
              - braket: python_api/utils/utils/braket.md
              - overlap: python_api/utils/utils/overlap.md
              - fidelity: python_api/utils/utils/fidelity.md
<<<<<<< HEAD
              - eigenstates: python_api/utils/utils/eigenstates.md
          - Array conversion:
              - to_qutip: python_api/utils/array_types/to_qutip.md
          - Wigner distribution:
              - wigner: python_api/utils/wigners/wigner.md
=======
              - wigner: python_api/utils/utils/wigner.md
          - JAX-related utilities:
              - to_qutip: python_api/utils/jax_utils/to_qutip.md
              - set_device: python_api/utils/jax_utils/set_device.md
              - set_precision: python_api/utils/jax_utils/set_precision.md
>>>>>>> 050a078f
          - Vectorization:
              - operator_to_vector: python_api/utils/vectorization/operator_to_vector.md
              - vector_to_operator: python_api/utils/vectorization/vector_to_operator.md
              - spre: python_api/utils/vectorization/spre.md
              - spost: python_api/utils/vectorization/spost.md
              - sprepost: python_api/utils/vectorization/sprepost.md
              - sdissipator: python_api/utils/vectorization/sdissipator.md
              - slindbladian: python_api/utils/vectorization/slindbladian.md
          - Quantum optimal control:
              - snap_gate: python_api/utils/optimal_control/snap_gate.md
              - cd_gate: python_api/utils/optimal_control/cd_gate.md
          - Random arrays:
              - rand_real: python_api/utils/random/rand_real.md
              - rand_complex: python_api/utils/random/rand_complex.md
              - rand_herm: python_api/utils/random/rand_herm.md
              - rand_psd: python_api/utils/random/rand_psd.md
              - rand_dm: python_api/utils/random/rand_dm.md
              - rand_ket: python_api/utils/random/rand_ket.md
          - Plotting:
              - plot_wigner: python_api/plots/plot_wigner.md
              - plot_wigner_mosaic: python_api/plots/plot_wigner_mosaic.md
              - plot_wigner_gif: python_api/plots/plot_wigner_gif.md
              - plot_pwc_pulse: python_api/plots/plot_pwc_pulse.md
              - plot_fock: python_api/plots/plot_fock.md
              - plot_fock_evolution: python_api/plots/plot_fock_evolution.md
              - plot_hinton: python_api/plots/plot_hinton.md
              - gridplot: python_api/plots/gridplot.md<|MERGE_RESOLUTION|>--- conflicted
+++ resolved
@@ -206,19 +206,12 @@
               - braket: python_api/utils/utils/braket.md
               - overlap: python_api/utils/utils/overlap.md
               - fidelity: python_api/utils/utils/fidelity.md
-<<<<<<< HEAD
               - eigenstates: python_api/utils/utils/eigenstates.md
-          - Array conversion:
-              - to_qutip: python_api/utils/array_types/to_qutip.md
-          - Wigner distribution:
-              - wigner: python_api/utils/wigners/wigner.md
-=======
               - wigner: python_api/utils/utils/wigner.md
           - JAX-related utilities:
               - to_qutip: python_api/utils/jax_utils/to_qutip.md
               - set_device: python_api/utils/jax_utils/set_device.md
               - set_precision: python_api/utils/jax_utils/set_precision.md
->>>>>>> 050a078f
           - Vectorization:
               - operator_to_vector: python_api/utils/vectorization/operator_to_vector.md
               - vector_to_operator: python_api/utils/vectorization/vector_to_operator.md
